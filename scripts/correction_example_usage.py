from loglinearcorrection.data_generating_processes import DGP, MVNDataGenerator, ConstantGenerator, CombinedDataGenerator, IndependentNormErrorGenerator
from loglinearcorrection.dependence_funcs import independent_absolute, constant_mean, independent_squared

import numpy as np
from loglinearcorrection.correction_estimator import CorrectedEstimator

# SET UP DGP

error = IndependentNormErrorGenerator(mean_fn=constant_mean(0), var_fn=lambda X: 2 * independent_absolute(X))
constant_generator = ConstantGenerator(1)
x_generator = MVNDataGenerator(means=[0], sigma=[[1]])
combined_generator = CombinedDataGenerator([x_generator, constant_generator])
betas = np.array([0.5, 1])

dgp = DGP(combined_generator, betas, error, exponential=True)
n_data = 10000
y, x, u = dgp.generate(n_data)

print(x)
###########################

import pandas as pd

# Read the CSV file
file_path="../replications/data/Acemoglu_Restrepo/Acemoglu_Restrepo_Table2_logDV_data.csv"
df = pd.read_csv(file_path)
df = df.dropna()


wgt = df['wage_earners_1990']
print(df)

# Extract the columns you want initially
X_new = df[['expof_euro5_qo93_07', 'division', 'group_id']]

# Create dummy variables for 'division' and convert to integers
division_dummies = pd.get_dummies(X_new['division'], prefix='division', drop_first=True).astype(int)

# Create dummy variables for 'group_id' and convert to integers
group_id_dummies = pd.get_dummies(X_new['group_id'], prefix='group_id', drop_first=True).astype(int)

# Remove the original 'division' and 'group_id' columns
X_new = X_new.drop(['division', 'group_id'], axis=1)

# Concatenate the dummy variables with X_new
X_new = pd.concat([X_new, division_dummies, group_id_dummies], axis=1)

# Add a column of 1's named 'constant'
X_new['constant'] = 1

# Display the first few rows of X_new
print(X_new.head())

# Check the shape to see how many columns total
print(f"\nShape of X_new: {X_new.shape}")

# List all columns to verify all variables including the constant
print("\nColumns in X_new:")
print(X_new.columns.tolist())

Y_new = df[['d_hrwage_ln_1990_2008']]

y=Y_new
yexp=np.exp(y)
x=X_new

print(len(Y_new))
print(x)
print(len(wgt))


# Check that there are no NaN values left
print("NaN in x:", x.isnull().sum().sum())

#########################
# OLS:

import statsmodels.api as sm


# Run the OLS regression
model = sm.WLS(y, x, weights=wgt)
results = model.fit()

# Print the summary
print(results.summary())

print(x)

###################
# FOR SEMI_ELASTICITIES
# X needs to include intercept if needed
# X should be of the form such that log y = Beta * X + u, that is transformations must be applied to it such that log y is linear in the transforms.

<<<<<<< HEAD
model = CorrectedEstimator(yexp, x, correction_model_type='nn', interest=0)
res = model.fit(
    # params_dict={'degree':2}, 
    # weights=wgt
)
=======

model = CorrectedEstimator(y, x, correction_model_type='nn', interest=0)
res = model.fit()
res.plot_dist_semi_elasticity()
>>>>>>> 2e88f5fd
res.average_semi_elasticity()
res.semi_elasticity_at_average()
print(res.test_ppml())


# FOR SEMI_ELASTICITIES
# X needs to include intercept if needed
# X should be of the form such that log y = Beta * X + u, that is transformations must be applied to it such that log y is linear in the transforms.


# model = CorrectedEstimator(y, x, correction_model_type='ols', interest=0)
# res = model.fit({'degree':10})
# res.plot_dist_semi_elasticity()
# res.average_semi_elasticity()
# res.semi_elasticity_at_average()
# res.plot_eu_grad()
# res.plot_eu()
# print(res.test_ppml())
# 
# # FOR ELASTICITIES
# # X needs to include intercept if needed
# # X should be of the form such that log y = Beta * X + u, that is transformations must be applied to it such that log y is linear in the transforms.
# # In particular, X of interest should already be expressed as log(x)
# 
# model = CorrectedEstimator(y, x, correction_model_type='nn', interest=0, log_x=True)
# res = model.fit()
# res.plot_dist_elasticity()
# res.average_elasticity()
# res.elasticity_at_average()
# ols_results = res.get_ols_results()
# res.plot_eu()
# res.plot_eu_grad()
# res.print_ols_results()
# print(res.test_ppml())<|MERGE_RESOLUTION|>--- conflicted
+++ resolved
@@ -92,18 +92,11 @@
 # X needs to include intercept if needed
 # X should be of the form such that log y = Beta * X + u, that is transformations must be applied to it such that log y is linear in the transforms.
 
-<<<<<<< HEAD
 model = CorrectedEstimator(yexp, x, correction_model_type='nn', interest=0)
 res = model.fit(
     # params_dict={'degree':2}, 
     # weights=wgt
 )
-=======
-
-model = CorrectedEstimator(y, x, correction_model_type='nn', interest=0)
-res = model.fit()
-res.plot_dist_semi_elasticity()
->>>>>>> 2e88f5fd
 res.average_semi_elasticity()
 res.semi_elasticity_at_average()
 print(res.test_ppml())
@@ -137,4 +130,4 @@
 # res.plot_eu()
 # res.plot_eu_grad()
 # res.print_ols_results()
-# print(res.test_ppml())+# print(res.test_ppml())
