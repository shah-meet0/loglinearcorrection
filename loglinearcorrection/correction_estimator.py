import numpy as np
import pandas as pd
from statsmodels.base.model import Model, Results
from statsmodels.nonparametric.kernel_regression import KernelReg
from statsmodels.nonparametric.kernel_density import KDEMultivariate
from sklearn.preprocessing import PolynomialFeatures, OneHotEncoder
import warnings
import matplotlib.pyplot as plt
import seaborn as sns
import scipy.stats as stats
import statsmodels.api as sm
import joblib


import os
os.environ['CUDA_VISIBLE_DEVICES'] = '0'
os.environ['TF_FORCE_GPU_ALLOW_GROWTH'] = 'true'

def setup_dre_gpu():
    """Force DRE to use GPU."""
    try:
        import tensorflow as tf
        gpus = tf.config.list_physical_devices('GPU')
        if gpus:
            for gpu in gpus:
                tf.config.experimental.set_memory_growth(gpu, True)
            print(f"✅ DRE GPU setup: {len(gpus)} GPU(s) available")
            return True
        return False
    except:
        return False


<<<<<<< HEAD
        ols_results = sm.WLS(np.log(self.y), self.X, weights=weights).fit(**kwargs)
        print(f'min resid: {np.min(ols_results.resid)}, max resid: {np.max(ols_results.resid)}, mean resid: {np.mean(ols_results.resid)}, std resid: {np.std(ols_results.resid)}')
        print(f'OLS model fitted, estimated betahat: {ols_results.params[self.x_index]:.4f}')
        print('Estimating correction term...please wait')
=======
DRE_GPU_AVAILABLE = setup_dre_gpu()
>>>>>>> 63b4693d

def _estimate_single_point_worker(args):
    """Worker function for parallel estimation (must be at module level for pickling)."""
    x_point, results_obj, variable_idx = args
    x_point = x_point.reshape(1, -1)
    return results_obj.estimate_at_point(x_point, variable_idx)


<<<<<<< HEAD
    def _fit_ols_correction(self, ols_results, params_dict):
        """Fit a polynomial OLS model for the correction term.
        
        :param ols_results: Results from the initial OLS model
        :type ols_results: statsmodels.regression.linear_model.RegressionResults
        :param params_dict: Dictionary with parameters, including 'degree' for polynomial order
        :type params_dict: dict
        :return: Fitted OLS correction model
        :rtype: OLSCorrectionModel
        """
        x_ols_correction = self.X.copy()
        if self.log_x:
            x_ols_correction[:, self.x_index] = np.exp(x_ols_correction[:, self.x_index])
        poly = PolynomialFeatures(degree=params_dict.get('degree', 3), include_bias=False)
        X_poly = poly.fit_transform(x_ols_correction)
        eu = np.exp(ols_results.resid)
        print(f'eu min: {np.min(eu)}, eu max: {np.max(eu)}, eu mean: {np.mean(eu)}, eu std: {np.std(eu)}')
        print(f'X poly shape: {X_poly.shape}, condition number: {np.linalg.cond(X_poly)}')
        correction_model = sm.OLS(eu, X_poly).fit()
        print(correction_model.summary())
        return OLSCorrectionModel(correction_model, poly)

    def _fit_nn_correction(self, ols_results, params_dict):
        """Fit a neural network model for the correction term.
        
        :param ols_results: Results from the initial OLS model
        :type ols_results: statsmodels.regression.linear_model.RegressionResults
        :param params_dict: Dictionary with parameters for the neural network
        :type params_dict: dict
        :return: Fitted neural network correction model
        :rtype: NNCorrectionModel
        """
        import tensorflow as tf
        nn_model = self.make_nn(params_dict)
        validation_split = params_dict.get('validation_split', 0.2)
        batch_size = params_dict.get('batch_size', 64)
        epochs = params_dict.get('epochs', 100)
        patience = params_dict.get('patience', 10)
        verbose = params_dict.get('verbose', 1)

        residuals_normalized = (ols_results.resid - np.mean(ols_results.resid)) / np.std(ols_results.resid)
=======
class DoublyRobustElasticityEstimator(Model):
    r"""Doubly robust estimator for elasticities and semi-elasticities in log-transformed models.
    
    This class implements two doubly robust estimators that correct for the bias that occurs
    in log-transformed models by estimating the conditional expectation of the
    exponentiated residuals and its gradient.
>>>>>>> 63b4693d

    Estimator 1 (OLS-based):
    $$\hat{z_1}(x) = \hat\beta + \dfrac{\hat{m}'(x; \hat\beta)}{\hat{m}(x; \hat\beta)}$$

    Estimator 2 (PPML-based):
    $$\hat{z_2}(x) = \hat\gamma + \dfrac{\nabla \hat\psi(x)}{\hat\psi(x)}$$
    
    Parameters
    ----------
    endog : array-like
        Response variable (untransformed)
    exog : array-like
        Regressor matrix
    interest : int, str, list, or None, optional
        Index or name of the regressor of interest, or list of indices/names, 
        or None to calculate for all variables. Defaults to None.
    log_x : bool or list, optional
        Whether the regressor(s) of interest is/are log-transformed. 
        Can be a single bool for all variables or a list matching interest. Defaults to False.
    estimator_type : str, optional
        Type of estimator to use for the nonparametric component: 
        'kernel' (local linear kernel regression), 'nn' (neural network), 'ols' (OLS), or 'binary'
        Defaults to 'kernel'
    elasticity : bool, optional
        Whether to estimate elasticities (True) or semi-elasticities (False), defaults to False
    kernel_params : dict, optional
        Parameters for the kernel regression estimator
    nn_params : dict, optional
        Parameters for the neural network estimator
    density_estimator : str, optional
        Type of density estimator to use for calculating asymptotic variance: 
        'kernel' (kernel density estimation) or 'nn' (neural network density estimation)
        Defaults to 'kernel'
    density_params : dict, optional
        Parameters for the density estimator
    fe : int or list, optional
        Indices of fixed effects variables, defaults to None
        
    Notes
    -----
    The estimators are based on the formulas:
    
    Estimator 1: \hat{z_1}(x) = \hat\beta + \frac{\hat{m}'(x; \hat\beta)}{\hat{m}(x; \hat\beta)}
    where \hat{m}(x) is estimated from OLS residuals
    
    Estimator 2: \hat{z_2}(x) = \hat\gamma + \frac{\hat\psi'(x)}{\hat\psi(x)}
    where \hat\psi(x) is estimated from PPML residuals
    """

    
    def __init__(self, endog, exog, interest=None, log_x=False, estimator_type='kernel', 
                 elasticity=False, kernel_params=None, nn_params=None, 
                 density_estimator='kernel', density_params=None, fe=None):
        """Initialize the doubly robust estimator."""

        # Store the original data
        self.original_endog = endog
        self.original_exog = exog
        self.fe = fe
        
        # Convert pandas objects to numpy arrays and store names
        if isinstance(endog, pd.Series):
            self._endog_name = endog.name
            endog = endog.values
        else:
            self._endog_name = 'y'
            
        if isinstance(exog, pd.DataFrame):
            self._exog_names = exog.columns.tolist()
            exog = exog.values
        else:
            self._exog_names = [f'x{i}' for i in range(exog.shape[1])]

        # Process interest variable(s)
        if interest is None:
            self.interest = list(range(exog.shape[1]))
            self.all_variables = True
        else:
            self.all_variables = False
            if isinstance(interest, (list, tuple, np.ndarray)):
                self.interest = []
                for var in interest:
                    if isinstance(var, str) and var in self._exog_names:
                        self.interest.append(self._exog_names.index(var))
                    elif isinstance(var, (int, np.integer)):
                        self.interest.append(var)
                    else:
                        raise ValueError(f"Interest variable '{var}' not recognized")
            elif isinstance(interest, str) and interest in self._exog_names:
                self.interest = [self._exog_names.index(interest)]
            else:
                self.interest = [interest]
        
        # Process fixed effects if provided
        if fe is not None:
            if isinstance(fe, list):
                if isinstance(fe[0], str):
                    self.fe_indices = self.original_exog.columns.get_indexer(fe)
                else:
                    self.fe_indices = fe
            if isinstance(fe, int):
                self.fe_indices = [fe]
            if isinstance(fe, str):
                self.fe_indices = [self.original_exog.columns.get_loc(fe)]
            self._apply_fixed_effects()
        else:
            self.endog = endog
            self.exog = exog
            
        # Process log_x
        if isinstance(log_x, (list, tuple, np.ndarray)):
            if len(log_x) != len(self.interest):
                raise ValueError("log_x must be a single bool or a list matching the length of interest")
            self.log_x = log_x
        else:
            self.log_x = [log_x] * len(self.interest)
            
        # Store other parameters
        self.estimator_type = estimator_type.lower()
        self.elasticity = elasticity
        self.density_estimator = density_estimator.lower()
        
        # Parameter dictionaries with defaults
        self.kernel_params = kernel_params or {}
        self.nn_params = nn_params or {}
        self.density_params = density_params or {}
        
        # Set default values for kernel parameters if not provided
        if self.estimator_type == 'kernel':
            self.kernel_params.setdefault('var_type', 'c' * exog.shape[1])
            self.kernel_params.setdefault('bw', 'cv_ls')
        
        # Set default values for density estimator parameters
        if self.density_estimator == 'kernel':
            self.density_params.setdefault('var_type', 'c' * exog.shape[1])
            self.density_params.setdefault('bw', 'normal_reference')
        elif self.density_estimator == 'nn':
            self.density_params.setdefault('hidden_layers', [64, 32])
            self.density_params.setdefault('activation', 'relu')
            self.density_params.setdefault('epochs', 100)
            self.density_params.setdefault('batch_size', 32)
        
        # Automatically detect variable types
        self._detect_variable_types()
        super(DoublyRobustElasticityEstimator, self).__init__(self.endog, self.exog)
    
    def _apply_fixed_effects(self):
        """Apply fixed effects transformation to the data."""
        try:
            import pyhdfe
        except ImportError:
            raise ImportError("pyhdfe is required for fixed effects estimation. "
                             "Please install pyhdfe package.")
        
        # Extract the fixed effects columns
        if isinstance(self.original_exog, pd.DataFrame):
            fe_cols = self.original_exog.iloc[:, self.fe_indices].values
        else:
            fe_cols = self.original_exog[:, self.fe_indices]

        if fe_cols.ndim == 1:
            fe_cols = fe_cols.reshape(-1, 1)

<<<<<<< HEAD
        :param ols_results: Results from the initial OLS model
        :type ols_results: statsmodels.regression.linear_model.RegressionResults
        :param params_dict: Dictionary with parameters for the binary correction model
        :type params_dict: dict
        :return: Fitted binary correction model
        :rtype: BinaryCorrectionModel
        """
        # Placeholder for binary correction model fitting logic
        eu = np.exp(ols_results.resid)
        X_int = self.X.copy()[:, self.x_index] #NOT IDEAL
        eu_0 = np.mean(eu[X_int == 0])
        eu_1 = np.mean(eu[X_int == 1])
        return BinaryCorrectionModel(eu_0, eu_1)
=======
        # Create pyhdfe algorithm
        fe_algorithm = pyhdfe.create(fe_cols)
>>>>>>> 63b4693d

        # Apply demeaning to both X and y
        if isinstance(self.original_endog, pd.Series) or isinstance(self.original_endog, pd.DataFrame):
            endog_to_use = np.log(self.original_endog.copy().values.reshape(-1, 1))
        else:
            endog_to_use = np.log(self.original_endog.copy().reshape(-1, 1))

        if isinstance(self.original_exog, pd.DataFrame):
            exog_to_use = self.original_exog.copy().values
        else:
            exog_to_use = self.original_exog.copy()

        exog_to_use = np.delete(exog_to_use, self.fe_indices, axis=1).astype(np.float64)
        combined = np.column_stack([exog_to_use, endog_to_use])
        demeaned = fe_algorithm.residualize(combined)

        # Update X and y with demeaned values
        self.endog = np.exp(demeaned[:, -1])
        exog = demeaned[:, :-1]

        # Check if any exog is all 0:
        zero_cols = np.where(np.all(np.abs(exog) < 1e-6, axis=0))[0]
        self.exog = np.delete(exog, zero_cols, axis=1)

        if len(self.endog) < len(self.original_endog):
            print('Some singleton observations dropped. \n'
                  'Please ensure all singleton groups removed prior to estimation if using weights.')

        # Update exog_names to remove fixed effect variables
        if hasattr(self, '_exog_names'):
            _exog_names_no_fe = []
            for i, name in enumerate(self._exog_names):
                if i not in self.fe_indices:
                    _exog_names_no_fe.append(name)
                else:
                    print(f"Removing fixed effect variable: {name}")

            _exog_names = []
            for i, name in enumerate(_exog_names_no_fe):
                if i not in zero_cols:
                    _exog_names.append(name)
                else:
                    print(f"Removing redundant column variable: {name}")

            self._exog_names = np.array(_exog_names)

        # Update interest index if needed
        if hasattr(self, 'interest'):
            if len(self.interest) == 1:
                adjusted_index = self.interest[0]
                for idx in sorted(self.fe_indices):
                    if idx < self.interest[0]:
                        adjusted_index -= 1

                readjusted_index = adjusted_index
                for idx in sorted(zero_cols):
                    if idx < readjusted_index:
                        adjusted_index -= 1

                if adjusted_index != self.interest[0]:
                    print('Adjusting interest index from', self.interest[0], 'to', adjusted_index)
                    self.interest = [adjusted_index]
            else:
                raise NotImplementedError('Fixed effects not implemented for multiple variables of interest')

        print('Fixed effects applied. Variables have been demeaned.')

    def _detect_variable_types(self):
        """Detect binary and ordinal variables in the regressor matrix."""
        n_unique = np.array([len(np.unique(self.exog[:, i])) for i in range(self.exog.shape[1])])
        
        # Binary variables have 2 unique values
        self.binary_vars = np.where(n_unique == 2)[0]
        
        # Ordinal variables have between 3 and 10 unique values and are integers
        is_integer = np.array([np.all(np.equal(np.mod(self.exog[:, i], 1), 0)) 
                               for i in range(self.exog.shape[1])])
        self.ordinal_vars = np.where((n_unique > 2) & (n_unique <= 10) & is_integer)[0]
        
        # Update var_type in kernel_params based on detected variable types
        if self.estimator_type == 'kernel':
            var_type = ['c'] * self.exog.shape[1]
            for i in self.binary_vars:
                var_type[i] = 'u'
            for i in self.ordinal_vars:
                var_type[i] = 'o'
            self.kernel_params['var_type'] = ''.join(var_type)
        
        print(f"Detected {len(self.binary_vars)} binary variables: {self.binary_vars}")
        print(f"Detected {len(self.ordinal_vars)} ordinal variables: {self.ordinal_vars}")
    
    @property
    def exog_names(self):
        """Get the names of the explanatory variables."""
        return self._exog_names
    
    @property
    def endog_names(self):
        """Get the name of the response variable."""
        return self._endog_name
        
    def fit(self, weights=None, method='ols', bootstrap=False, bootstrap_reps=500, 
        bootstrap_method='pairs', compute_asymptotic_variance=None, **kwargs):
        """Fit the doubly robust estimator.
        
        Parameters
        ----------
        weights : array-like, optional
            Weights for weighted least squares, defaults to None
        method : str, optional
            Method to use for the parametric component: 'ols' (Estimator 1) or 'ppml' (Estimator 2)
        bootstrap : bool, optional
            Whether to compute bootstrap standard errors, defaults to False
        bootstrap_reps : int, optional
            Number of bootstrap replications if bootstrap=True, defaults to 500
        bootstrap_method : str, optional
            Bootstrap method to use, either 'pairs' (resample observation pairs) or 
            'residuals' (resample residuals), defaults to 'pairs'
        compute_asymptotic_variance : bool, optional
            Whether to compute asymptotic variance. If None, defaults to True when 
            bootstrap=False and False when bootstrap=True
        **kwargs : dict
            Additional arguments to pass to the parametric fit method
            
        Returns
        -------
        DoublyRobustElasticityEstimatorResults
            Fitted model results object
        """
        # Set default for asymptotic variance computation
        if compute_asymptotic_variance is None:
            compute_asymptotic_variance = not bootstrap

        # Step 1: Fit the parametric model
        if method == 'ols':
            kwargs.setdefault("cov_type", 'HC3')
            if weights is None:
                parametric_results = sm.OLS(np.log(self.endog), self.exog).fit(**kwargs)
            else:
                parametric_results = sm.WLS(np.log(self.endog), self.exog, weights=weights).fit(**kwargs)
            
            # Calculate OLS residuals: u_i = log(y_i) - x_i * beta_hat
            residuals = parametric_results.resid
            
        elif method == 'ppml':
            kwargs.setdefault("cov_type", 'HC3')
            if weights is None:
                parametric_results = sm.GLM(self.endog, self.exog, 
                                          family=sm.families.Poisson()).fit(**kwargs)
            else:
                parametric_results = sm.GLM(self.endog, self.exog, 
                                          family=sm.families.Poisson(),
                                          freq_weights=weights).fit(**kwargs)
            
            # Calculate PPML residuals: u_i = log(y_i) - x_i * gamma_hat
            # fitted_values from GLM are exp(x_i * gamma_hat)
            residuals = np.log(self.endog) - np.log(parametric_results.fittedvalues)
            
        else:
            raise ValueError(f"Method '{method}' not supported. Use 'ols' or 'ppml'.")
            
        # Print parametric results for variables of interest
        if self.all_variables:
            print(f'{method.upper()} model fitted for all variables')
        elif len(self.interest) == 1:
            var_idx = self.interest[0]
            var_name = self.exog_names[var_idx]
            coef_name = 'beta' if method == 'ols' else 'gamma'
            print(f'{method.upper()} model fitted, estimated {coef_name} for {var_name}: {parametric_results.params[var_idx]:.4f}')
        else:
            print(f'{method.upper()} model fitted for {len(self.interest)} variables of interest')
            for var_idx in self.interest:
                var_name = self.exog_names[var_idx]
                coef_name = 'beta' if method == 'ols' else 'gamma'
                print(f'  {var_name}: {parametric_results.params[var_idx]:.4f}')
            
        # Step 2: Calculate exponentiated residuals
        exp_residuals = np.exp(residuals)
        
        print('Estimating correction term...')
        
        # Step 3: Fit the nonparametric model for E[exp(u)|X]
        if self.estimator_type == 'kernel':
            nonparam_model = self._fit_kernel_model(exp_residuals)
        elif self.estimator_type == 'nn':
            nonparam_model = self._fit_nn_model(exp_residuals)
        elif self.estimator_type == 'ols':
            nonparam_model = self._fit_ols_model(exp_residuals)
        elif self.estimator_type == 'binary':
            binary_interest = False
            for var_idx in self.interest:
                if var_idx in self.binary_vars:
                    binary_interest = True
                    break
                    
            if not binary_interest:
                warnings.warn("Binary estimator requested but no variables of interest are binary. "
                             "Consider using 'kernel', 'nn', or 'ols' estimator instead.")
            nonparam_model = self._fit_binary_model(exp_residuals)
        else:
            raise ValueError(f"Estimator type '{self.estimator_type}' not supported. "
                            f"Use 'kernel', 'nn', 'ols', or 'binary'.")
        
        # Step 4: Fit the density estimator if needed for asymptotic variance
        density_model = None
        if compute_asymptotic_variance and self.density_estimator == 'nn':
            print('Fitting neural network density estimator...')
            density_model = self._fit_nn_density_estimator(self.exog)
            print('Neural network density estimator fitted')
            
        print('Correction term estimated')
        
        # Step 5: Create the results object
        results = DoublyRobustElasticityEstimatorResults(
            model=self,
            parametric_results=parametric_results,
            parametric_method=method,
            nonparam_model=nonparam_model,
            exp_residuals=exp_residuals,
            density_model=density_model,
            compute_asymptotic_variance=compute_asymptotic_variance
        )
        
        # Step 6: Compute bootstrap standard errors if requested
        if bootstrap:
            print(f'Computing bootstrap standard errors with {bootstrap_reps} replications...')
            results._bootstrap_standard_errors(bootstrap_reps, bootstrap_method, weights, kwargs, method)
            print('Bootstrap completed')
            
        return results
    
    def _fit_kernel_model(self, exp_residuals):
        """Fit a local linear kernel regression model for E[exp(u)|X]."""
        var_type = self.kernel_params.get('var_type', 'c' * self.exog.shape[1])
        bw = self.kernel_params.get('bw', 'cv_ls')
        
        # Normalize exponentiated residuals for numerical stability
        min_exp_r = np.min(exp_residuals)
        normalized_exp_residuals = exp_residuals / min_exp_r
        
        kr_model = KernelReg(
            endog=normalized_exp_residuals,
            exog=self.exog,
            var_type=var_type,
            reg_type='ll',
            bw=bw
        )
        
        return KernelRegressionModel(kr_model, self.binary_vars, self.ordinal_vars, min_exp_r)
    
    def _fit_nn_model(self, exp_residuals):
        """Fit a neural network model for E[exp(u)|X]."""
        try:
            import tensorflow as tf
        except ImportError:
            raise ImportError("TensorFlow is required for neural network estimator.")
        
        # Determine device consistently
        if DRE_GPU_AVAILABLE:
            device_name = '/GPU:0'
            print("🚀 Using GPU for neural network training...")
        else:
            device_name = '/CPU:0'
            print("💻 Using CPU for neural network training...")
        
        defaults = {
            'num_layers': 3,
            'activation': 'relu', 
            'num_units': 64,
            'optimizer': 'adam',
            'loss': 'mean_squared_error',
            'validation_split': 0.2,
            'batch_size': 64,
            'epochs': 100,
            'patience': 10,
            'verbose': 1
        }
        
        nn_params = {**defaults, **self.nn_params}

        # CRITICAL: Everything must be created within the same device context
        with tf.device(device_name):
            # Prepare data on the target device
            min_exp_r = np.min(exp_residuals)
            normalized_exp_residuals = exp_residuals / min_exp_r
            
            residuals_mean = np.mean(normalized_exp_residuals)
            residuals_std = np.std(normalized_exp_residuals)
            scaled_residuals = (normalized_exp_residuals - residuals_mean) / residuals_std
            
            X_nn = self.exog.copy()
            
            # Create tensors on target device
            X_tensor = tf.convert_to_tensor(X_nn, dtype=tf.float32)
            y_tensor = tf.convert_to_tensor(scaled_residuals, dtype=tf.float32)
            
            # Create model within device context
            model = self._create_nn_model(nn_params, device_name)
            
            # Initialize weights on correct device
            dummy_input = tf.zeros((1, self.exog.shape[1]), dtype=tf.float32)
            _ = model(dummy_input)  # Force weight initialization

            # Fixed device info printing - no direct .device access
            try:
                if model.weights:
                    print(f"Model initialized with {len(model.weights)} weight tensors")
                else:
                    print("No model weights found")
                print(f"Training tensors ready on {device_name}")
            except Exception as e:
                print(f"Model info: weights initialized, training on {device_name}") 
            # Training within device context
            history = model.fit(
                x=X_tensor,
                y=y_tensor,
                validation_split=nn_params['validation_split'],
                batch_size=nn_params['batch_size'],
                epochs=nn_params['epochs'],
                callbacks=[
                    tf.keras.callbacks.EarlyStopping(
                        monitor='val_loss',
                        patience=nn_params['patience'],
                        restore_best_weights=True
                    )
                ],
                verbose=nn_params['verbose']
            )
        
        print(f"Training completed on {device_name}")
        
        # Return patched model
        return NNRegressionModel(model, residuals_mean, residuals_std, min_exp_r, 
                        self.binary_vars, self.ordinal_vars)
    
    def _fit_binary_model(self, exp_residuals):
        """Fit a binary model for E[exp(u)|X] when the regressor of interest is binary."""
        min_exp_r = np.min(exp_residuals)
        normalized_exp_residuals = exp_residuals / min_exp_r
        
        binary_interest = [var_idx for var_idx in self.interest if var_idx in self.binary_vars]
        
        if not binary_interest and self.interest:
            binary_interest = [self.interest[0]]
        
        binary_models = {}
        for var_idx in binary_interest:
            x_binary = self.exog[:, var_idx]
            eu_0 = np.mean(normalized_exp_residuals[x_binary == 0])
            eu_1 = np.mean(normalized_exp_residuals[x_binary == 1])
            binary_models[var_idx] = (eu_0, eu_1)
        
        return MultiBinaryRegressionModel(binary_models, min_exp_r, 
                                         self.binary_vars, self.ordinal_vars)

    def _fit_ols_model(self, exp_residuals):
        """Fit a polynomial OLS model for E[exp(u)|X]."""
        degree = self.kernel_params.get('degree', 3)
        
        min_exp_r = np.min(exp_residuals)
        normalized_exp_residuals = exp_residuals / min_exp_r
        
        poly = PolynomialFeatures(degree=degree, include_bias=False)
        X_poly = poly.fit_transform(self.exog)
        
        ols_model = sm.OLS(normalized_exp_residuals, X_poly).fit()
        
        print(f'OLS correction model fitted with polynomial degree {degree}')
        print(f'R-squared: {ols_model.rsquared:.4f}')
        
        return OLSRegressionModel(ols_model, poly, min_exp_r, 
                                 self.binary_vars, self.ordinal_vars)
    
    def _create_nn_model(self, nn_params,device_name):
        """Create a neural network model based on the provided parameters."""
        import tensorflow as tf
        
        num_layers = nn_params['num_layers']
        activation = nn_params['activation']
        num_units = nn_params['num_units']
        optimizer = nn_params['optimizer']
        loss = nn_params['loss']
        
        if isinstance(num_units, int):
            num_units = [num_units] * num_layers
        elif len(num_units) != num_layers:
            raise ValueError("num_units must be an int or a list of length num_layers")
        
        # Create model within device context
        with tf.device(device_name):
            model = tf.keras.Sequential()
            model.add(tf.keras.layers.Input(shape=(self.exog.shape[1],)))
            
            for i in range(num_layers):
                model.add(tf.keras.layers.Dense(
                    num_units[i], 
                    activation=activation,
                    kernel_initializer='glorot_uniform'
                ))
            
            model.add(tf.keras.layers.Dense(1))
            model.compile(optimizer=optimizer, loss=loss)
        
        return model

    def _fit_nn_density_estimator(self, X):
        """Fit neural network density estimator for f_X(x)."""
        return NNDensityEstimator(X, **self.density_params)


class DoublyRobustElasticityEstimatorResults(Results):
    """
    Results from the DoublyRobustElasticityEstimator supporting both OLS and PPML methods.
    """
    
    def __init__(self, model, parametric_results, parametric_method, nonparam_model, exp_residuals, 
                 density_model=None, compute_asymptotic_variance=True, 
                 bootstrap=False, bootstrap_reps=None, bootstrap_estimates=None, 
                 kernel_type='gaussian', density_bandwidth_method='scott'):
        """Initialize the results object."""
        self.model = model
        self.parametric_results = parametric_results
        self.parametric_method = parametric_method.lower()
        self.nonparam_model = nonparam_model
        self.exp_residuals = exp_residuals
        self.interest = model.interest
        self.all_variables = model.all_variables
        self.density_model = density_model
        self.compute_asymptotic_variance = compute_asymptotic_variance
        
        # Asymptotic variance parameters
        self.kernel_type = kernel_type.lower()
        self.density_bandwidth_method = density_bandwidth_method
        
        # Extract key dimensions
        self.n_obs = model.exog.shape[0]
        self.n_vars = model.exog.shape[1]
        
        # Bootstrap-related attributes
        self.bootstrap = bootstrap
        self.bootstrap_reps = bootstrap_reps
        self.bootstrap_estimates = bootstrap_estimates
        
        # Extract the parametric estimates (beta for OLS, gamma for PPML)
        if self.all_variables:
            self.parametric_coef = parametric_results.params
        else:
            self.parametric_coef = [parametric_results.params[idx] for idx in self.interest]
        
        # For backward compatibility, also store as beta_hat
        self.beta_hat = self.parametric_coef
        
        # Initialize asymptotic variance components only if requested
        if self.compute_asymptotic_variance:
            self._initialize_asymptotic_variance()
        else:
            self.kernel_constants = None
            self._conditional_variance_model = None
        
        # Compute correction terms for all data points
        self._compute_corrections()
        
        # Initialize the base Results class
        super(DoublyRobustElasticityEstimatorResults, self).__init__(model, parametric_results.params)
    
    def _initialize_asymptotic_variance(self):
        """Initialize components needed for asymptotic variance calculation."""
        self.kernel_constants = self._compute_kernel_constants()
        self._conditional_variance_model = None
        self._fit_conditional_variance_model()
    
    def _compute_kernel_constants(self):
        """Compute kernel constants for multivariate asymptotic variance calculation."""
        d = self.n_vars
        
        if self.kernel_type == 'gaussian':
            nu_0_K0 = 1 / (2 * np.sqrt(np.pi))
            mu_2_K0 = 1.0
            nu_2_K0 = 3 / (4 * np.sqrt(np.pi))
        elif self.kernel_type == 'epanechnikov':
            nu_0_K0 = 3/5
            mu_2_K0 = 1/5  
            nu_2_K0 = 3/35
        else:
            warnings.warn(f"Unknown kernel type '{self.kernel_type}'. Using Gaussian defaults.")
            nu_0_K0 = 1 / (2 * np.sqrt(np.pi))
            mu_2_K0 = 1.0
            nu_2_K0 = 3 / (4 * np.sqrt(np.pi))
        
        K_0_scalar = nu_0_K0 ** d
        K_0_matrix = K_0_scalar * np.eye(d)
        
        K_1_scalar = (nu_2_K0 * (nu_0_K0 ** (d-1))) / (mu_2_K0 ** 2)
        K_1_matrix = K_1_scalar * np.eye(d)
        
        return {
            'nu_0_K0': nu_0_K0,
            'nu_2_K0': nu_2_K0, 
            'mu_2_K0': mu_2_K0,
            'K_0_scalar': K_0_scalar,
            'K_0_matrix': K_0_matrix,
            'K_1_scalar': K_1_scalar,
            'K_1_matrix': K_1_matrix
        }
    
    def _fit_conditional_variance_model(self):
        """Fit nonparametric model for conditional variance σ²_w(x) = Var(e^u|X=x)."""
        if self.model.estimator_type == 'kernel':
            var_type = self.model.kernel_params.get('var_type', 'c' * self.n_vars)
            bw = self.model.kernel_params.get('bw', 'cv_ls')
            
            exp_residuals_squared = self.exp_residuals ** 2
            
            self._conditional_variance_model = KernelReg(
                endog=exp_residuals_squared,
                exog=self.model.exog,
                var_type=var_type,
                reg_type='ll',
                bw=bw
            )
        elif self.model.estimator_type == 'ols':
            degree = self.model.kernel_params.get('degree', 3)
            self._poly_variance = PolynomialFeatures(degree=degree, include_bias=False)
            
            exp_residuals_squared = self.exp_residuals ** 2
            X_poly = self._poly_variance.fit_transform(self.model.exog)
            self._conditional_variance_model = sm.OLS(exp_residuals_squared, X_poly).fit()
        elif self.model.estimator_type == 'nn':
            print("Fitting neural network for conditional variance estimation...")
            self._conditional_variance_model = self._fit_nn_conditional_variance_model()
            print("Neural network conditional variance model fitted successfully!")
        else:
            exp_residuals_squared = self.exp_residuals ** 2
            var_type = 'c' * self.n_vars
            
            self._conditional_variance_model = KernelReg(
                endog=exp_residuals_squared,
                exog=self.model.exog,
                var_type=var_type,
                reg_type='ll',
                bw='cv_ls'
            )

    def _fit_nn_conditional_variance_model(self):
        """Fit neural network model for conditional variance estimation."""
        exp_residuals_squared = self.exp_residuals ** 2
        
        density_params = dict(self.model.density_params)
        
        if 'hidden_layers' in density_params:
            density_params['hidden_layers'] = [max(16, int(0.75 * units)) 
                                              for units in density_params['hidden_layers']]
        
        density_params['target_type'] = 'conditional_variance'
        density_params.setdefault('verbose', 0)
        
        try:
            nn_estimator = NNDensityEstimator(
                X=self.model.exog,
                y=exp_residuals_squared,
                **density_params
            )
            return nn_estimator
        except Exception as e:
            warnings.warn(f"Neural network conditional variance training failed: {e}. "
                         f"Falling back to kernel method.")
            return self._fit_kernel_conditional_variance_fallback()

    def _fit_kernel_conditional_variance_fallback(self):
        """Fallback method using kernel regression when neural network fails."""
        exp_residuals_squared = self.exp_residuals ** 2
        var_type = 'c' * self.n_vars
        
        print("Using kernel regression fallback for conditional variance...")
        
        return KernelReg(
            endog=exp_residuals_squared,
            exog=self.model.exog,
            var_type=var_type,
            reg_type='ll',
            bw='cv_ls'
        )

    def _estimate_conditional_variance(self, x):
        """Estimate conditional variance σ²_w(x) = Var(e^u|X=x) at point x."""
        if not self.compute_asymptotic_variance:
            raise ValueError("Asymptotic variance computation is disabled.")
        
        x = np.atleast_2d(x)
        if x.shape[0] != 1:
            raise ValueError("x must be a single point of shape (1, d)")
        
        # Get E[w²|X=x]
        if self.model.estimator_type == 'ols' and hasattr(self, '_poly_variance'):
            x_poly = self._poly_variance.transform(x)
            m_w2_x = self._conditional_variance_model.predict(x_poly)[0]
        elif hasattr(self._conditional_variance_model, 'predict_density'):
            m_w2_x = self._conditional_variance_model.predict_density(x)[0]
        else:
            m_w2_x = self._conditional_variance_model.fit(x)[0][0]
        
        # Get E[w|X=x] = m(x)
        m_x = self.nonparam_model.predict(x)[0]
        
        # Compute conditional variance with non-negativity constraint
        conditional_var = max(0.0, m_w2_x - m_x**2)
        
        return conditional_var

    def _estimate_density(self, x):
        """Estimate density f_X(x) at point x."""
        if not self.compute_asymptotic_variance:
            raise ValueError("Asymptotic variance computation is disabled.")
        
        x = np.atleast_2d(x)
        
        if self.density_model is not None:
            return self.density_model.predict_density(x)[0]
        else:
            var_type = 'c' * self.n_vars
            kde = KDEMultivariate(
                data=self.model.exog,
                var_type=var_type,
                bw=self.density_bandwidth_method
            )
            return kde.pdf(x.flatten())
    
    def _get_bandwidth(self):
        """Get bandwidth used in the nonparametric model."""
        if hasattr(self.nonparam_model, 'bandwidth') and self.nonparam_model.bandwidth is not None:
            bandwidth = self.nonparam_model.bandwidth
            if hasattr(bandwidth, '__len__') and len(bandwidth) > 1:
                return np.mean(bandwidth)
            else:
                return float(bandwidth)
        else:
            return self.n_obs ** (-1 / (4 + self.n_vars))
    
    def _compute_corrections(self):
        """Compute correction terms for all data points in the sample."""
        # Get the values of m(x) or psi(x) for all observations
        self.m_hat = self.nonparam_model.predict(self.model.exog)
        
        # Initialize dictionaries to store results for each variable of interest
        self.m_prime_hat = {}
        self.correction = {}
        self.estimator_values = {}
        
        # Loop through variables of interest
        for i, var_idx in enumerate(self.interest):
            # Get derivative for this variable
            self.m_prime_hat[var_idx] = self.nonparam_model.derivative(self.model.exog, var_idx)
            
            if var_idx in self.model.binary_vars:
                # For binary variables, use the formula: e^{coef} * (m1/m0) - 1
                if self.all_variables:
                    param_coef = self.parametric_coef[var_idx]
                else:
                    param_coef = self.parametric_coef[i]
                
                # Get m0 and m1 values
                X_0 = self.model.exog.copy()
                X_1 = self.model.exog.copy()
                X_0[:, var_idx] = 0
                X_1[:, var_idx] = 1
                m_0 = self.nonparam_model.predict(X_0)
                m_1 = self.nonparam_model.predict(X_1)
                
                # For binary variables, the semi-elasticity is e^{coef} * (m1/m0) - 1
                semi_elasticity = np.exp(param_coef) * (m_1 / m_0) - 1
                self.estimator_values[var_idx] = semi_elasticity
                
                # Store correction term for consistency
                self.correction[var_idx] = self.m_prime_hat[var_idx] / self.m_hat
            else:
                # For continuous variables, use the appropriate formula
                # Compute the correction term
                self.correction[var_idx] = self.m_prime_hat[var_idx] / self.m_hat
                
                # Compute the doubly robust estimator values
                if self.model.elasticity and self.model.log_x[i]:
                    # For elasticity with log(x)
                    self.estimator_values[var_idx] = self.parametric_coef[i] + self.correction[var_idx]
                elif not self.model.elasticity and not self.model.log_x[i]:
                    # For semi-elasticity with untransformed x
                    self.estimator_values[var_idx] = self.parametric_coef[i] + self.correction[var_idx]
                elif self.model.elasticity and not self.model.log_x[i]:
                    # For elasticity with untransformed x
                    self.estimator_values[var_idx] = self.parametric_coef[i] + self.correction[var_idx] * self.model.exog[:, var_idx]
                else:  # not self.model.elasticity and self.model.log_x[i]
                    # For semi-elasticity with log(x)
                    x_val_col = self.model.exog[:, var_idx].copy()
                    x_val_col[x_val_col == 0] = 1e-9
                    self.estimator_values[var_idx] = self.parametric_coef[i] + self.correction[var_idx] / x_val_col

    def asymptotic_variance(self, x, variable_idx=None):
        """Compute scalar asymptotic variance for specific variable at point x."""
        if not self.compute_asymptotic_variance:
            raise ValueError("Asymptotic variance computation is disabled.")
        
        if variable_idx is None:
            variable_idx = self.interest[0] if isinstance(self.interest, list) else self.interest
        elif isinstance(variable_idx, str) and variable_idx in self.model.exog_names:
            variable_idx = self.model.exog_names.index(variable_idx)
        
        if not (0 <= variable_idx < self.n_vars):
            raise ValueError(f"variable_idx must be between 0 and {self.n_vars-1}")
        
        x = np.atleast_2d(x)
        if x.shape[0] != 1:
            raise ValueError("x must be a single point of shape (1, d)")
        
        # Get required components  
        sigma_w2_x = self._estimate_conditional_variance(x)
        f_x = self._estimate_density(x)
        h = self._get_bandwidth()
        m_x = self.nonparam_model.predict(x)[0]
        m_prime_x = self.nonparam_model.derivative(x, variable_idx)[0]
        
        # Extract scalar kernel constants
        K_0_scalar = self.kernel_constants['K_0_scalar']
        K_1_scalar = self.kernel_constants['K_1_scalar']
        
        # Compute scalar version of the formula
        term1 = (m_x**2 * K_1_scalar) / (self.n_obs * h**(self.n_vars + 2))
        term2 = (h**2 * m_prime_x**2 * K_0_scalar) / (self.n_obs * h**self.n_vars)
        
        # Common factor
        common_factor = sigma_w2_x / (f_x * m_x**4)
        
        avar_scalar = common_factor * (term1 + term2)
        
        return avar_scalar
    
    def asymptotic_standard_error_at_point(self, x, variable_idx=None):
        """Compute asymptotic standard error at point x."""
        variance = self.asymptotic_variance(x, variable_idx)
        return np.sqrt(variance)
    
    def asymptotic_standard_error_at_average(self, variable_idx=None):
        """Compute asymptotic standard error at average values of regressors."""
        X_mean = np.mean(self.model.exog, axis=0).reshape(1, -1)
        return self.asymptotic_standard_error_at_point(X_mean, variable_idx)
    
    def asymptotic_confidence_interval(self, x, variable_idx=None, alpha=0.05):
        """Compute asymptotic confidence interval at point x."""
        if variable_idx is None:
            variable_idx = self.interest[0] if isinstance(self.interest, list) else self.interest
        elif isinstance(variable_idx, str) and variable_idx in self.model.exog_names:
            variable_idx = self.model.exog_names.index(variable_idx)
        
        estimate = self.estimate_at_point(x, variable_idx)
        std_error = self.asymptotic_standard_error_at_point(x, variable_idx)
        z_value = stats.norm.ppf(1 - alpha/2)
        
        lower_bound = estimate - z_value * std_error
        upper_bound = estimate + z_value * std_error
        
        return (lower_bound, upper_bound)

    def _bootstrap_standard_errors(self, bootstrap_reps, bootstrap_method, weights, kwargs, method):
        """Compute bootstrap standard errors."""
        if bootstrap_method != 'pairs':
            raise ValueError("Only 'pairs' bootstrap is available.")
        
        n = len(self.model.endog)
        
        if self.all_variables:
            var_indices = self.interest
        else:
            var_indices = self.interest
            
        bootstrap_estimates_dict = {var_idx: np.zeros((bootstrap_reps, 4)) 
                                   for var_idx in var_indices}
        
        for i in range(bootstrap_reps):
            if i > 0 and i % 100 == 0:
                print(f"  Completed {i} bootstrap replications")
                
            # Resample pairs (x_i, y_i)
            indices = np.random.choice(n, size=n, replace=True)
            bs_exog = self.model.exog[indices]
            bs_endog = self.model.endog[indices]
            
            # Create a new estimator with the resampled data
            bs_model = DoublyRobustElasticityEstimator(
                endog=bs_endog,
                exog=bs_exog,
                interest=self.model.interest,
                log_x=self.model.log_x,
                estimator_type=self.model.estimator_type,
                elasticity=self.model.elasticity,
                kernel_params=self.model.kernel_params,
                nn_params=self.model.nn_params,
                density_estimator=self.model.density_estimator,
                density_params=self.model.density_params
            )
            
            # Fit the bootstrapped model with the specified method
            bs_results = bs_model.fit(weights=weights, method=method, bootstrap=False, 
                                    compute_asymptotic_variance=False, **kwargs)
            
            # Store estimates from this bootstrap replication for each variable
            for var_idx in var_indices:
                if bs_results.all_variables:
                    var_pos = list(bs_results.interest).index(var_idx)
                    param_coef = bs_results.parametric_coef[var_idx]
                else:
                    var_pos = bs_results.interest.index(var_idx)
                    param_coef = bs_results.parametric_coef[var_pos]
                
                original_X_mean = np.mean(self.model.exog, axis=0).reshape(1, -1)

                bootstrap_estimates_dict[var_idx][i, 0] = param_coef
                bootstrap_estimates_dict[var_idx][i, 1] = np.mean(bs_results.correction[var_idx])
                
                original_estimator_values = bs_results.calculate_estimator_at_points(
                    self.model.exog, var_idx 
                )
                bootstrap_estimates_dict[var_idx][i, 2] = np.mean(original_estimator_values)
                bootstrap_estimates_dict[var_idx][i, 3] = bs_results.estimate_at_point(
                    original_X_mean, var_idx
                )
        
        self.bootstrap = True
        self.bootstrap_reps = bootstrap_reps
        self.bootstrap_estimates_dict = bootstrap_estimates_dict
        
        # Calculate bootstrap standard errors for each variable
        self.bootstrap_se_dict = {var_idx: np.std(bootstrap_estimates_dict[var_idx], axis=0) 
                                 for var_idx in var_indices}

    def summary(self):
        """Provide a summary of the results."""
        from statsmodels.iolib.summary2 import Summary
        
        smry = Summary()
        
        # Add a title
        method_name = "OLS-based" if self.parametric_method == 'ols' else "PPML-based"
        if self.model.elasticity:
            title = f"Doubly Robust Elasticity Estimator Results ({method_name})"
        else:
            title = f"Doubly Robust Semi-Elasticity Estimator Results ({method_name})"
            
        smry.add_title(title)
        
        # Add parametric results
        method_upper = self.parametric_method.upper()
        smry.add_text(f"{method_upper} Results:")
        
        # Get the parametric summary table
        param_summary_table = self.parametric_results.summary().tables[1]
        if hasattr(param_summary_table, 'data'):
            param_data = []
            for row in param_summary_table.data[1:]:
                param_data.append(row)
            param_df = pd.DataFrame(param_data, columns=param_summary_table.data[0])
            smry.add_df(param_df)
        else:
            smry.add_text(str(param_summary_table))
        
        # Build a table of corrected estimates for each variable of interest
        data = []
        
        for i, var_idx in enumerate(self.interest):
            var_name = self.model.exog_names[var_idx]
            row = {}
            row["Variable"] = var_name
            
            # Add parametric estimate
            if self.all_variables:
                param_coef = self.parametric_coef[var_idx]
            else:
                param_coef = self.parametric_coef[i]
            
            coef_name = "Beta" if self.parametric_method == 'ols' else "Gamma"
            row[f"{coef_name} Estimate"] = f"{param_coef:.4f}"
            
            # Add average correction
            avg_corr = np.mean(self.correction[var_idx])
            row["Average Correction"] = f"{avg_corr:.4f}"
            
            # Add average estimate
            avg_est = np.mean(self.estimator_values[var_idx])
            row["Average Estimate"] = f"{avg_est:.4f}"
            
            # Add estimate at average
            est_at_avg = self.estimate_at_average(var_idx)
            row["Estimate at Average"] = f"{est_at_avg:.4f}"
            
            # Add standard errors based on method used
            if self.bootstrap:
                if hasattr(self, 'bootstrap_se_dict'):
                    se = self.bootstrap_se_dict[var_idx][3]
                    row["Bootstrap SE"] = f"{se:.4f}"
                    row["95% CI Lower"] = f"{est_at_avg - 1.96 * se:.4f}"
                    row["95% CI Upper"] = f"{est_at_avg + 1.96 * se:.4f}"
                else:
                    row["Bootstrap SE"] = "N/A"
                    row["95% CI Lower"] = "N/A"
                    row["95% CI Upper"] = "N/A"
            elif self.compute_asymptotic_variance:
                try:
                    se = self.asymptotic_standard_error_at_average(var_idx)
                    row["Asymptotic SE"] = f"{se:.4f}"
                    row["95% CI Lower"] = f"{est_at_avg - 1.96 * se:.4f}"
                    row["95% CI Upper"] = f"{est_at_avg + 1.96 * se:.4f}"
                except Exception as e:
                    warnings.warn(f"Could not compute asymptotic SE: {e}")
                    row["Asymptotic SE"] = "N/A"
                    row["95% CI Lower"] = "N/A"
                    row["95% CI Upper"] = "N/A"
            else:
                row["SE"] = "Not computed"
                row["95% CI Lower"] = "N/A"
                row["95% CI Upper"] = "N/A"
            
            data.append(row)
        
        results_df = pd.DataFrame(data)
        results_df = results_df.set_index("Variable")
        
        smry.add_text(f"\nDoubly Robust Estimates (Estimator {1 if self.parametric_method == 'ols' else 2}):")
        smry.add_df(results_df)
        
        # Add information about the nonparametric component
        smry.add_text(f"\nNonparametric Component: {self.model.estimator_type}")
        if self.model.estimator_type == 'kernel' and hasattr(self.nonparam_model, 'bandwidth'):
            smry.add_text(f"Bandwidth: {self.nonparam_model.bandwidth}")
        
        # Add information about standard error computation
        if self.bootstrap:
            smry.add_text(f"\nBootstrap: {self.bootstrap_reps} replications")
        elif self.compute_asymptotic_variance:
            smry.add_text(f"\nAsymptotic Variance: Corrected multivariate implementation")
            smry.add_text(f"Kernel type: {self.kernel_type}")
            smry.add_text(f"Density estimator: {self.model.density_estimator}")
        else:
            smry.add_text(f"\nStandard Errors: Not computed")
        
        return smry

    # Keep all other existing methods...
    def estimate_at_average(self, variable_idx=None):
        """Calculate the estimator at the average values of regressors."""
        X_mean = np.mean(self.model.exog, axis=0).reshape(1, -1) 
        return self.estimate_at_point(X_mean, variable_idx) 
    
    def average_estimate(self, variable_idx=None):
        """Calculate the average estimate for values of regressors."""
        if isinstance(variable_idx, str) and variable_idx in self.model.exog_names:
            variable_idx = self.model.exog_names.index(variable_idx)
        elif variable_idx is None:
            variable_idx = self.interest[0]

        return np.mean(self.estimator_values[variable_idx])
    
    def estimate_at_point(self, X_points, variable_idx=None):
        """Calculate the estimator at specific point(s) X_points."""
        if not isinstance(X_points, np.ndarray):
            X_points = np.array(X_points)
        if X_points.ndim == 1:
            X_points = X_points.reshape(1, -1)
        
        num_points = X_points.shape[0]
        estimates = np.zeros(num_points)

        # Handle variable selection
        if variable_idx is None:
            if not self.interest:
                raise ValueError("No variable of interest specified or found.")
            variable_idx = self.interest[0]
        elif isinstance(variable_idx, str):
            if variable_idx not in self.model.exog_names:
                raise ValueError(f"Variable name '{variable_idx}' not in exog_names: {self.model.exog_names}")
            variable_idx = self.model.exog_names.index(variable_idx)

        # Get parametric coefficient and log_x for the specific variable_idx
        current_param_coef = self.parametric_results.params[variable_idx]
        try:
            idx_in_model_interest_list = self.model.interest.index(variable_idx)
            current_log_x_bool = self.model.log_x[idx_in_model_interest_list]
        except ValueError:
            warnings.warn(f"Variable index {variable_idx} not in model.interest. Defaulting log_x to False for it.")
            current_log_x_bool = False

        if variable_idx in self.model.binary_vars:
            X_0 = X_points.copy()
            X_1 = X_points.copy()
            X_0[:, variable_idx] = 0
            X_1[:, variable_idx] = 1
            
            m_0 = self.nonparam_model.predict(X_0)
            m_1 = self.nonparam_model.predict(X_1)
            
            m_0[m_0 == 0] = 1e-9
            estimates = np.exp(current_param_coef) * (m_1 / m_0) - 1
        else:
            m_at_points = self.nonparam_model.predict(X_points)
            m_prime_at_points = self.nonparam_model.derivative(X_points, variable_idx)

            m_at_points[m_at_points == 0] = 1e-9
            correction = m_prime_at_points / m_at_points
            
            if self.model.elasticity and current_log_x_bool:
                estimates = current_param_coef + correction
            elif not self.model.elasticity and not current_log_x_bool:
                estimates = current_param_coef + correction
            elif self.model.elasticity and not current_log_x_bool:
                estimates = current_param_coef + correction * X_points[:, variable_idx]
            else:
                x_val_col = X_points[:, variable_idx].copy()
                x_val_col[x_val_col == 0] = 1e-9
                estimates = current_param_coef + correction / x_val_col
        
        return estimates if num_points > 1 else estimates[0]

    def calculate_estimator_at_points(self, X_points, variable_idx=None):
        """Calculate estimator values at specific X points."""
        return self.estimate_at_point(X_points, variable_idx)

    def predict(self, exog=None):
        """Predict using the model."""
        if exog is None:
            exog = self.model.exog
            
        if self.parametric_method == 'ols':
            # Get the OLS predictions on the log scale
            log_pred = self.parametric_results.predict(exog)
            # Return transformed predictions (exponentiated and corrected)
            return np.exp(log_pred) * self.nonparam_model.predict(exog)
        else:  # PPML
            # Get the PPML predictions (already on the level scale)
            level_pred = self.parametric_results.fittedvalues
            # Return corrected predictions
            return level_pred * self.nonparam_model.predict(exog)

    def plot_distribution(self, variable_idx=None):
        """Plot the distribution of estimator values."""
        if isinstance(variable_idx, str) and variable_idx in self.model.exog_names:
            variable_idx = self.model.exog_names.index(variable_idx)
        elif variable_idx is None:
            variable_idx = self.interest[0]
            
        if self.all_variables:
            i = list(self.interest).index(variable_idx)
            param_coef = self.parametric_coef[variable_idx]
            var_name = self.model.exog_names[variable_idx]
        else:
            i = self.interest.index(variable_idx)
            param_coef = self.parametric_coef[i]
            var_name = self.model.exog_names[variable_idx]
        
        fig, ax = plt.subplots(figsize=(10, 6))
        
        sns.kdeplot(self.estimator_values[variable_idx], ax=ax)
        
        coef_name = "OLS" if self.parametric_method == 'ols' else "PPML"
        ax.axvline(x=param_coef, color='red', linestyle='--', label=f'{coef_name} Estimate')
        ax.axvline(x=np.mean(self.estimator_values[variable_idx]), color='blue', linestyle='--', 
                  label='Doubly Robust Average')
        ax.axvline(x=self.estimate_at_average(variable_idx), color='green', linestyle='--', 
                  label='Estimate at Average')
        
        estimator_name = "Estimator 1" if self.parametric_method == 'ols' else "Estimator 2"
        if self.model.elasticity:
            ax.set_title(f'Distribution of Elasticity Estimates for {var_name} ({estimator_name})')
            ax.set_xlabel('Elasticity')
        else:
            ax.set_title(f'Distribution of Semi-Elasticity Estimates for {var_name} ({estimator_name})')
            ax.set_xlabel('Semi-Elasticity')
        
        ax.set_ylabel('Density')
        ax.legend()
        
        return fig

    def plot_bootstrap_distribution(self, statistic='estimate_at_average', variable_idx=None):
        """
        Plot the bootstrap distribution for a given statistic.
        
        Parameters
        ----------
        statistic : str, default 'estimate_at_average'
            Which statistic to plot: 'ols_estimate', 'average_correction', 
            'average_estimate', or 'estimate_at_average'
        variable_idx : int or str, optional
            Variable for which to plot bootstrap distribution.
            If None, uses first variable of interest.
            
        Returns
        -------
        tuple
            (fig, ax) matplotlib figure and axis objects
        """
        if not self.bootstrap:
            raise ValueError("Bootstrap standard errors have not been computed. "
                           "Call fit() with bootstrap=True first.")
        
        # Handle variable selection
        if variable_idx is None:
            variable_idx = self.interest[0]
        elif isinstance(variable_idx, str) and variable_idx in self.model.exog_names:
            variable_idx = self.model.exog_names.index(variable_idx)
        
        if variable_idx not in self.bootstrap_estimates_dict:
            raise ValueError(f"Variable {variable_idx} not found in bootstrap estimates.")
        
        # Map statistic names to column indices
        stat_map = {
            'ols_estimate': 0,
            'average_correction': 1,
            'average_estimate': 2,
            'estimate_at_average': 3
        }
        
        if statistic not in stat_map:
            raise ValueError(f"Unknown statistic '{statistic}'. "
                           f"Choose from: {list(stat_map.keys())}")
        
        col_idx = stat_map[statistic]
        bootstrap_values = self.bootstrap_estimates_dict[variable_idx][:, col_idx]
        
        # Create the plot
        fig, ax = plt.subplots(figsize=(10, 6))
        
        # Plot histogram and KDE
        sns.histplot(bootstrap_values, ax=ax, kde=True, alpha=0.7)
        
        # Add vertical lines for key statistics
        mean_val = np.mean(bootstrap_values)
        median_val = np.median(bootstrap_values)
        
        ax.axvline(x=mean_val, color='red', linestyle='--', label=f'Mean: {mean_val:.4f}')
        ax.axvline(x=median_val, color='blue', linestyle='--', label=f'Median: {median_val:.4f}')
        
        # Add confidence interval lines
        ci_lower = np.percentile(bootstrap_values, 2.5)
        ci_upper = np.percentile(bootstrap_values, 97.5)
        ax.axvline(x=ci_lower, color='green', linestyle=':', alpha=0.7, label='95% CI')
        ax.axvline(x=ci_upper, color='green', linestyle=':', alpha=0.7)
        
        # Formatting
        var_name = self.model.exog_names[variable_idx]
        ax.set_title(f'Bootstrap Distribution of {statistic.replace("_", " ").title()} for {var_name}')
        ax.set_xlabel(statistic.replace("_", " ").title())
        ax.set_ylabel('Density')
        ax.legend()
        
        return fig, ax
    
    def bootstrap_confidence_interval(self, alpha=0.05, method='percentile', variable_idx=None):
        """
        Calculate bootstrap confidence intervals.
        
        Parameters
        ----------
        alpha : float, default 0.05
            Significance level for (1-α)×100% confidence interval
        method : str, default 'percentile'
            Method for calculating confidence intervals: 'percentile' or 'bias_corrected'
        variable_idx : int or str, optional
            Variable for which to compute confidence intervals.
            If None, computes for all variables of interest.
            
        Returns
        -------
        dict
            Dictionary with confidence intervals for each statistic and variable
        """
        if not self.bootstrap:
            raise ValueError("Bootstrap standard errors have not been computed. "
                           "Call fit() with bootstrap=True first.")
        
        # Handle variable selection
        if variable_idx is None:
            variables = list(self.bootstrap_estimates_dict.keys())
        else:
            if isinstance(variable_idx, str) and variable_idx in self.model.exog_names:
                variable_idx = self.model.exog_names.index(variable_idx)
            variables = [variable_idx]
        
        confidence_intervals = {}
        
        stat_names = ['ols_estimate', 'average_correction', 'average_estimate', 'estimate_at_average']
        
        for var_idx in variables:
            var_name = self.model.exog_names[var_idx]
            confidence_intervals[var_name] = {}
            
            bootstrap_values = self.bootstrap_estimates_dict[var_idx]
            
            for i, stat_name in enumerate(stat_names):
                values = bootstrap_values[:, i]
                
                if method == 'percentile':
                    lower = np.percentile(values, 100 * alpha / 2)
                    upper = np.percentile(values, 100 * (1 - alpha / 2))
                elif method == 'bias_corrected':
                    # Bias-corrected and accelerated (BCa) bootstrap
                    # This is a simplified version - full BCa requires more computation
                    n_boot = len(values)
                    
                    # Bias correction
                    original_estimate = getattr(self, stat_name.replace('_estimate', '').replace('_', '_'))(var_idx) if hasattr(self, stat_name.replace('_estimate', '').replace('_', '_')) else np.mean(values)
                    bias_correction = stats.norm.ppf((np.sum(values < original_estimate)) / n_boot)
                    
                    # Acceleration (simplified - assumes jackknife acceleration = 0)
                    acceleration = 0
                    
                    # Adjusted percentiles
                    z_alpha_2 = stats.norm.ppf(alpha / 2)
                    z_1_alpha_2 = stats.norm.ppf(1 - alpha / 2)
                    
                    alpha_1 = stats.norm.cdf(bias_correction + (bias_correction + z_alpha_2) / (1 - acceleration * (bias_correction + z_alpha_2)))
                    alpha_2 = stats.norm.cdf(bias_correction + (bias_correction + z_1_alpha_2) / (1 - acceleration * (bias_correction + z_1_alpha_2)))
                    
                    lower = np.percentile(values, 100 * alpha_1)
                    upper = np.percentile(values, 100 * alpha_2)
                else:
                    raise ValueError(f"Unknown method '{method}'. Use 'percentile' or 'bias_corrected'.")
                
                confidence_intervals[var_name][stat_name] = (lower, upper)
        
        return confidence_intervals
    
    def test_ppml(self):
        """Test the consistency of PPML estimation."""
        ppml_mod = sm.GLM(self.model.endog, self.model.exog, 
                          family=sm.families.Poisson()).fit(cov_type='HC3')
        # Assuming AssumptionTest is defined as imported
        from .ppml_consistency import AssumptionTest
        return AssumptionTest(ppml_mod).test_direct()

    def calculate_estimator_at_points_parallel(self, X_points, variable_idx=None, n_jobs=-1, backend='threading'):
        """Calculate estimator values with parallel processing (pickle-safe).
        
        Parameters
        ----------
        X_points : array-like
            Points at which to calculate the estimator
        variable_idx : int or str, optional
            Variable for which to calculate estimates. If None, uses first variable of interest.
        n_jobs : int, default -1
            Number of parallel jobs. -1 means use all processors.
        backend : str, default 'threading'
            Joblib backend to use: 'threading' or 'multiprocessing'
            
        Returns
        -------
        ndarray
            Array of estimator values at the specified points
        """
        import joblib
        
        if not isinstance(X_points, np.ndarray):
            X_points = np.array(X_points)
        if X_points.ndim == 1:
            X_points = X_points.reshape(1, -1)

        if backend == 'threading' and n_jobs == 1:
            return self.estimate_at_point(X_points, variable_idx)
        
        if backend == 'threading':
            estimator_values = joblib.Parallel(n_jobs=n_jobs, backend='threading')(
                joblib.delayed(lambda x_row: self.estimate_at_point(x_row.reshape(1, -1), variable_idx))(x_point_row) 
                for x_point_row in X_points
            )
        else:  # multiprocessing
            args = [(x_point_row, self, variable_idx) for x_point_row in X_points]
            estimator_values = joblib.Parallel(n_jobs=n_jobs, backend='multiprocessing')(
                joblib.delayed(_estimate_single_point_worker)(arg) for arg in args
            )
        
        return np.array(estimator_values).flatten()

    def plot_correction(self, variable_idx=None):
        """Plot the correction term against the regressor of interest.
        
        Parameters
        ----------
        variable_idx : int or str, optional
            Variable for which to plot correction terms.
            If None, uses first variable of interest.
            
        Returns
        -------
        matplotlib.figure.Figure
            Figure containing the correction term plot
        """
        # Convert variable name to index if needed
        if isinstance(variable_idx, str) and variable_idx in self.model.exog_names:
            variable_idx = self.model.exog_names.index(variable_idx)
        elif variable_idx is None:
            variable_idx = self.interest[0]
            
        fig, ax = plt.subplots(figsize=(10, 6))
        
        x_values = self.model.exog[:, variable_idx]
        
        sns.scatterplot(x=x_values, y=self.correction[variable_idx], ax=ax, alpha=0.5)
        
        # Add a smoothed line
        sns.regplot(x=x_values, y=self.correction[variable_idx], ax=ax, scatter=False, 
                   lowess=True, line_kws={'color': 'red'})
        
        method_name = "OLS" if self.parametric_method == 'ols' else "PPML"
        ax.set_title(f'Correction Term vs {self.model.exog_names[variable_idx]} ({method_name}-based)')
        ax.set_xlabel(f'Regressor: {self.model.exog_names[variable_idx]}')
        ax.set_ylabel('Correction Term')
        
        return fig

    def std_error_at_average(self, variable_idx=None):
        """Calculate the standard error of the estimator at average values.
        
        Parameters
        ----------
        variable_idx : int or str, optional
            Variable for which to compute standard error.
            
        Returns
        -------
        float
            Standard error at average X values
            
        Raises
        ------
        ValueError
            If neither asymptotic variance nor bootstrap is available
        """
        if self.compute_asymptotic_variance:
            return self.asymptotic_standard_error_at_average(variable_idx)
        elif self.bootstrap:
            if hasattr(self, 'bootstrap_se_dict'):
                if isinstance(variable_idx, str) and variable_idx in self.model.exog_names:
                    variable_idx = self.model.exog_names.index(variable_idx)
                elif variable_idx is None:
                    variable_idx = self.interest[0]
                return self.bootstrap_se_dict[variable_idx][3]  # Index 3 is for 'Estimate at Average'
            else:
                raise ValueError("Bootstrap standard errors not computed properly.")
        else:
            raise ValueError("Standard error computation requires asymptotic variance or bootstrap. "
                           "Set compute_asymptotic_variance=True or use bootstrap.")

    def conf_int(self, alpha=0.05, point=None, variable_idx=None):
        """Calculate confidence intervals for the estimator at a specific point.
        
        Parameters
        ----------
        alpha : float, default 0.05
            Significance level for (1-α)×100% confidence interval
        point : array_like of shape (1, d), optional
            Point at which to compute confidence interval. 
            If None, uses average values of regressors.
        variable_idx : int or str, optional
            Variable for confidence interval. If None, uses first variable of interest.
            
        Returns
        -------
        tuple of float
            (lower_bound, upper_bound) for the confidence interval
            
        Raises
        ------
        ValueError
            If neither asymptotic variance nor bootstrap is available
        """
        if self.compute_asymptotic_variance:
            if point is None:
                point = np.mean(self.model.exog, axis=0).reshape(1, -1)
            return self.asymptotic_confidence_interval(point, variable_idx, alpha)
        elif self.bootstrap:
            # Use bootstrap confidence intervals
            if isinstance(variable_idx, str) and variable_idx in self.model.exog_names:
                variable_idx = self.model.exog_names.index(variable_idx)
            elif variable_idx is None:
                variable_idx = self.interest[0]
                
            var_name = self.model.exog_names[variable_idx]
            ci_dict = self.bootstrap_confidence_interval(alpha=alpha, variable_idx=variable_idx)
            return ci_dict[var_name]['estimate_at_average']
        else:
            raise ValueError("Confidence interval computation requires asymptotic variance or bootstrap. "
                           "Set compute_asymptotic_variance=True or use bootstrap.")

    def asymptotic_variance_matrix(self, x):
        """Compute full d×d asymptotic variance-covariance matrix at point x.
        
        Parameters
        ----------
        x : array_like of shape (1, d) or (d,)
            Point at which to compute asymptotic variance matrix
            
        Returns
        -------
        ndarray of shape (d, d)
            Asymptotic variance-covariance matrix AVar(ẑ(x))
            
        Notes
        -----
        Implements the corrected multivariate formula:
        
        .. math::
            \\widehat{AVar}(\\hat{z}(x)) = \\frac{\\hat{\\sigma}_w^2(x)}{N \\hat{f}_X(x) h^{d+2} \\hat{m}(x)^4} 
            \\left[ \\hat{m}(x)^2 \\mathcal{K}_1 + h^2 \\nabla \\hat{m}(x)(\\nabla \\hat{m}(x))^T \\mathcal{K}_0 \\right]
            
        where:
        - :math:`\\hat{\\sigma}_w^2(x)` is the conditional variance of :math:`e^u` given :math:`X=x`
        - :math:`\\hat{f}_X(x)` is the estimated density at :math:`x`
        - :math:`h` is the bandwidth
        - :math:`\\hat{m}(x)` is the estimated conditional expectation
        - :math:`\\nabla \\hat{m}(x)` is the gradient of :math:`\\hat{m}` at :math:`x`
        - :math:`\\mathcal{K}_0` and :math:`\\mathcal{K}_1` are kernel constants
        """
        if not self.compute_asymptotic_variance:
            raise ValueError("Asymptotic variance computation is disabled. "
                           "Set compute_asymptotic_variance=True to enable.")
        
        x = np.atleast_2d(x)
        if x.shape[0] != 1:
            raise ValueError("x must be a single point of shape (1, d)")
        
        # Get required components
        sigma_w2_x = self._estimate_conditional_variance(x)
        f_x = self._estimate_density(x)
        h = self._get_bandwidth()
        m_x = self.nonparam_model.predict(x)[0]
        
        # Get gradient vector ∇m(x)
        grad_m_x = np.zeros(self.n_vars)
        for j in range(self.n_vars):
            grad_m_x[j] = self.nonparam_model.derivative(x, j)[0]
        
        # Extract kernel constants
        K_0_matrix = self.kernel_constants['K_0_matrix']
        K_1_matrix = self.kernel_constants['K_1_matrix']
        
        # Compute the two terms
        # Term 1: m̂(x)² 𝒦₁ / (nh^{d+2})
        term1 = (m_x**2 / (self.n_obs * h**(self.n_vars + 2))) * K_1_matrix
        
        # Term 2: h² ∇m̂(x)(∇m̂(x))ᵀ 𝒦₀ / (nh^d)  
        grad_outer = np.outer(grad_m_x, grad_m_x)
        term2 = (h**2 / (self.n_obs * h**self.n_vars)) * grad_outer @ K_0_matrix
        
        # Combine terms with common factor
        common_factor = sigma_w2_x / (f_x * m_x**4)
        
        avar_matrix = common_factor * (term1 + term2)
        
        return avar_matrix


class NNDensityEstimator:
    """
    Unified neural network density estimator for both density estimation and conditional variance.
    
    This class provides a unified interface for neural network-based density estimation
    that can be used for both f_X(x) estimation and conditional variance σ²_w(x) estimation.
    
    Parameters
    ----------
    X : array_like of shape (n, d)
        Input data for density estimation
    y : array_like of shape (n,), optional
        Target variable for conditional density/variance estimation.
        If None, estimates marginal density of X.
    target_type : str, default 'density'
        Type of target estimation: 'density' for f_X(x), 'conditional_variance' for σ²_w(x)
    hidden_layers : list, default [64, 32]
        List of hidden layer sizes
    activation : str, default 'relu'
        Activation function for hidden layers
    epochs : int, default 100
        Number of training epochs
    batch_size : int, default 32
        Batch size for training
    validation_split : float, default 0.2
        Fraction of data to use for validation
    verbose : int, default 1
        Verbosity level during training
    **kwargs : dict
        Additional parameters for neural network training
        
    Attributes
    ----------
    model : tensorflow.keras.Model
        Fitted neural network model
    target_type : str
        Type of target estimation
    is_fitted : bool
        Whether the model has been fitted
    """
    
    def __init__(self, X, y=None, target_type='density', hidden_layers=[64, 32], 
                 activation='relu', epochs=100, batch_size=32, validation_split=0.2,
                 verbose=1, **kwargs):
        """Initialize the neural network density estimator."""
        try:
            import tensorflow as tf
            self.tf = tf
        except ImportError:
            raise ImportError("TensorFlow is required for neural network density estimator. "
                             "Please install tensorflow package.")
        
        self.X = np.array(X)
        self.y = np.array(y) if y is not None else None
        self.target_type = target_type.lower()
        self.hidden_layers = hidden_layers
        self.activation = activation
        self.epochs = epochs
        self.batch_size = batch_size
        self.validation_split = validation_split
        self.verbose = verbose
        
        # Store additional parameters
        self.kwargs = kwargs
        
        # Initialize model attributes
        self.model = None
        self.is_fitted = False
        self.mean = None
        self.std = None
        self.scaling_factor = None
        
        # Fit the model upon initialization
        self._fit()
    
    def _fit(self):
        """Fit the neural network model."""
        if self.target_type == 'density':
            self._fit_density_model()
        elif self.target_type == 'conditional_variance':
            self._fit_conditional_variance_model()
        else:
            raise ValueError(f"Unknown target_type '{self.target_type}'. "
                           f"Use 'density' or 'conditional_variance'.")
        
        self.is_fitted = True
    
    def _fit_density_model(self):
        """Fit neural network for density estimation f_X(x)."""
        # For density estimation, we use a variational approach
        # This is a simplified implementation - a full implementation would use 
        # normalizing flows or mixture density networks
        
        # Create synthetic targets for density estimation using KDE
        from statsmodels.nonparametric.kernel_density import KDEMultivariate
        
        var_type = 'c' * self.X.shape[1]
        kde = KDEMultivariate(data=self.X, var_type=var_type, bw='normal_reference')
        
        # Evaluate KDE at training points to create targets
        targets = np.array([kde.pdf(x) for x in self.X])
        
        # Normalize targets for numerical stability
        self.mean = np.mean(targets)
        self.std = np.std(targets)
        if self.std < 1e-8:
            self.std = 1.0
        
        normalized_targets = (targets - self.mean) / self.std
        
        # Create and compile model
        self.model = self._create_model('density')
        
        # Convert to tensors
        X_tensor = self.tf.convert_to_tensor(self.X, dtype=self.tf.float32)
        y_tensor = self.tf.convert_to_tensor(normalized_targets, dtype=self.tf.float32)
        
        # Set up callbacks
        callbacks = [
            self.tf.keras.callbacks.EarlyStopping(
                monitor='val_loss',
                patience=self.kwargs.get('patience', 10),
                restore_best_weights=True,
                verbose=0
            )
        ]
        
        # Fit the model
        self.model.fit(
            x=X_tensor,
            y=y_tensor,
            validation_split=self.validation_split,
            batch_size=self.batch_size,
            epochs=self.epochs,
            callbacks=callbacks,
            verbose=self.verbose
        )
    
    def _fit_conditional_variance_model(self):
        """Fit neural network for conditional variance estimation."""
        if self.y is None:
            raise ValueError("Target variable y is required for conditional variance estimation.")
        
        # Normalize targets for numerical stability
        min_y = np.min(self.y)
        if min_y <= 0:
            min_y = 1e-10
        
        self.scaling_factor = min_y
        normalized_y = self.y / self.scaling_factor
        
        self.mean = np.mean(normalized_y)
        self.std = np.std(normalized_y)
        if self.std < 1e-8:
            self.std = 1.0
        
        scaled_y = (normalized_y - self.mean) / self.std
        
        # Create and compile model
        self.model = self._create_model('conditional_variance')
        
        # Convert to tensors
        X_tensor = self.tf.convert_to_tensor(self.X, dtype=self.tf.float32)
        y_tensor = self.tf.convert_to_tensor(scaled_y, dtype=self.tf.float32)
        
        # Set up callbacks with regularization for variance estimation
        callbacks = [
            self.tf.keras.callbacks.EarlyStopping(
                monitor='val_loss',
                patience=self.kwargs.get('patience', 10),
                restore_best_weights=True,
                verbose=0
            ),
            self.tf.keras.callbacks.ReduceLROnPlateau(
                monitor='val_loss',
                factor=0.5,
                patience=max(5, self.kwargs.get('patience', 10) // 2),
                min_lr=1e-6,
                verbose=0
            )
        ]
        
        # Fit the model
        try:
            history = self.model.fit(
                x=X_tensor,
                y=y_tensor,
                validation_split=self.validation_split,
                batch_size=self.batch_size,
                epochs=self.epochs,
                callbacks=callbacks,
                verbose=self.verbose
            )
            
            # Check if training was successful
            final_loss = history.history['loss'][-1]
            if np.isnan(final_loss) or np.isinf(final_loss):
                raise ValueError("Neural network training failed - loss is NaN or infinite")
                
        except Exception as e:
            raise RuntimeError(f"Neural network conditional variance training failed: {e}")
    
    def _create_model(self, model_type):
        """Create neural network model based on type."""
        # Create the model architecture
        model = self.tf.keras.Sequential()
        model.add(self.tf.keras.layers.Input(shape=(self.X.shape[1],)))
        
        # Add hidden layers
        for i, units in enumerate(self.hidden_layers):
            model.add(self.tf.keras.layers.Dense(
                units, 
                activation=self.activation,
                kernel_regularizer=self.tf.keras.regularizers.l2(1e-4),
                kernel_initializer='he_normal'
            ))
            
            # Add batch normalization for stability
            model.add(self.tf.keras.layers.BatchNormalization())
            
            # Add dropout for regularization (except last hidden layer)
            if i < len(self.hidden_layers) - 1:
                model.add(self.tf.keras.layers.Dropout(0.1))
        
        # Output layer
        if model_type == 'density':
            # For density estimation, use positive output
            model.add(self.tf.keras.layers.Dense(1, activation='softplus'))
        else:
            # For conditional variance, no activation (will enforce non-negativity in prediction)
            model.add(self.tf.keras.layers.Dense(1))
        
        # Compile with appropriate settings
        optimizer = self.tf.keras.optimizers.Adam(
            learning_rate=0.001,
            clipnorm=1.0,
            beta_1=0.9,
            beta_2=0.999
        )
        
        model.compile(
            optimizer=optimizer,
            loss='mean_squared_error',
            metrics=['mae']
        )
        
        return model
    
    def predict_density(self, X):
        """
        Predict density or conditional variance at given points.
        
        Parameters
        ----------
        X : array_like of shape (n, d)
            Points at which to evaluate the density/variance
            
        Returns
        -------
        ndarray of shape (n,)
            Predicted density or conditional variance values
        """
        if not self.is_fitted:
            raise ValueError("Model must be fitted before prediction.")
        
        X = np.atleast_2d(X)
        X_tensor = self.tf.convert_to_tensor(X, dtype=self.tf.float32)
        
        # Get predictions from neural network
        predictions = self.model.predict(X_tensor, verbose=0)
        
        if self.target_type == 'density':
            # Denormalize density predictions
            unstandardized = predictions.reshape(-1) * self.std + self.mean
            # Ensure positive density values
            return np.maximum(unstandardized, 1e-10)
            
        elif self.target_type == 'conditional_variance':
            # Denormalize conditional variance predictions
            unstandardized = predictions.reshape(-1) * self.std + self.mean
            # Unscale back to original scale
            unscaled = unstandardized * self.scaling_factor
            # Ensure non-negative variance values
            return np.maximum(unscaled, 0.0)
    
    def fit(self, X):
        """
<<<<<<< HEAD
        delta = np.zeros(X.shape)
        delta[:, index] = 1e-6
        eu_new = self.predict(X + delta)

        # Add a small epsilon for numerical stability
        eu_old = self.predict(X)
        print(f'number eu old <1e5: {np.sum(eu_old < 1e-5)}')
        epsilon = 1e-6 # A very small positive number
        numerator = (eu_new - eu_old) / 1e-6
        print(f'numerator: min: {np.min(numerator)}, max:{np.max(numerator)}, mean: {np.mean(numerator)}')
        denominator = np.maximum(eu_old, epsilon)
        correction_terms = ((eu_new - eu_old) / 1e-6) / denominator

        print(f'corrections: min: {np.min(correction_terms)}, max:{np.max(correction_terms)}, mean: {np.mean(correction_terms)}')

        return  correction_terms

    def elasticity(self, X, index):
        """Calculate the elasticity of a regressor.
        
        :param X: Regressor matrix
        :type X: numpy.ndarray
        :param index: Index of the regressor of interest
        :type index: int
        :return: Elasticities
        :rtype: numpy.ndarray
        """
        appropriate_x = X.copy()
        appropriate_x[:, index] = np.exp(appropriate_x[:, index])
        return self.semi_elasticity(appropriate_x, index) * appropriate_x[:, index]#.reshape(-1,)
=======
        Interface compatibility method for conditional variance estimation.
        
        This method provides the same interface as KernelReg.fit() for seamless
        integration with existing conditional variance code.
        
        Parameters
        ----------
        X : array_like of shape (n, d)
            Points at which to evaluate
            
        Returns
        -------
        tuple
            (predictions, marginal_effects) where:
            - predictions: ndarray of shape (n,) with predicted values
            - marginal_effects: None (for compatibility)
        """
        if self.target_type != 'conditional_variance':
            raise ValueError("fit() method is only available for conditional_variance target_type.")
        
        predictions = self.predict_density(X)
        return (predictions, None)
>>>>>>> 63b4693d


class RegressionModel:
    """Base class for nonparametric regression models.
    
    This abstract class defines the interface for all nonparametric regression models
    used to estimate m(x) = E[exp(u)|X=x] and its gradient.
    """
    
    def __init__(self, binary_vars, ordinal_vars):
        """Initialize the regression model."""
        self.binary_vars = binary_vars
        self.ordinal_vars = ordinal_vars
    
    def predict(self, X):
        """Predict the expected value m(x) for given data."""
        pass
    
    def derivative(self, X, index):
        """Calculate the derivative of m(x) with respect to a specific regressor."""
        pass


class KernelRegressionModel(RegressionModel):
    """Kernel regression model for nonparametric estimation.
    
    This class implements a local linear kernel regression model for estimating
    m(x) = E[exp(u)|X=x] and its gradient.
    """
    
    def __init__(self, model, binary_vars, ordinal_vars, scaling_factor=1.0):
        """Initialize the kernel regression model.
        
        Parameters
        ----------
        model : KernelReg
            The fitted kernel regression model
        binary_vars : array-like
            Indices of binary variables
        ordinal_vars : array-like
            Indices of ordinal variables
        scaling_factor : float, optional
            Scaling factor used to normalize the exponentiated residuals (min(exp_residuals))
        """
        super(KernelRegressionModel, self).__init__(binary_vars, ordinal_vars)
        self.model = model
        self.bandwidth = np.mean(model.bw)  # For simplicity, use mean bandwidth
        self.scaling_factor = scaling_factor
    
    def predict(self, X):
        """Predict the expected value m(x) for given data."""
        # Return predictions scaled back to original scale
        return self.model.fit(X)[0] * self.scaling_factor

    def derivative(self, X, index):
        """Calculate the derivative of m(x) with respect to a specific regressor."""
        # For binary variables, use difference instead of derivative
        if index in self.binary_vars:
            X_0 = X.copy()
            X_1 = X.copy()
            X_0[:, index] = 0
            X_1[:, index] = 1
            m_0 = self.predict(X_0)
            m_1 = self.predict(X_1)
            return m_1 - m_0
            
        # For ordinal variables, use finite differences
        elif index in self.ordinal_vars:
            unique_values = np.sort(np.unique(X[:, index]))
            
            # If there's only one unique value, derivative is zero
            if len(unique_values) <= 1:
                return np.zeros(len(X))
                
            if len(X) == 1:  # If X is a single point
                current_value = X[0, index]
                idx = np.searchsorted(unique_values, current_value)
                
                # Handle edge cases
                if len(unique_values) == 1:
                    return np.array([0.0])
                elif idx == 0:
                    if len(unique_values) > 1:
                        next_value = unique_values[1]
                        X_next = X.copy()
                        X_next[0, index] = next_value
                        return (self.predict(X_next) - self.predict(X)) / (next_value - current_value)
                    else:
                        return np.array([0.0])
                elif idx == len(unique_values) - 1:
                    prev_value = unique_values[-2]
                    X_prev = X.copy()
                    X_prev[0, index] = prev_value
                    return (self.predict(X) - self.predict(X_prev)) / (current_value - prev_value)
                else:
                    prev_value = unique_values[idx-1]
                    next_value = unique_values[idx+1]
                    X_prev = X.copy()
                    X_next = X.copy()
                    X_prev[0, index] = prev_value
                    X_next[0, index] = next_value
                    return (self.predict(X_next) - self.predict(X_prev)) / (next_value - prev_value)
            else:
                # For multiple points, calculate derivative at each point
                derivatives = np.zeros(len(X))
                for i in range(len(X)):
                    x_i = X[i:i+1]
                    derivatives[i] = self.derivative(x_i, index)[0]
                return derivatives
        
        # For continuous variables, use the marginal effects from KernelReg.fit
        else:
            # Get both mean and marginal effects from fit
            try:
                mean, mfx = self.model.fit(X)
            except Exception as e:
                # Fallback to numerical differentiation if kernel regression fails
                print("Falling back to numerical differentiation in kernel regression.")
                epsilon = 1e-3
                X_plus = X.copy()
                X_minus = X.copy()
                X_plus[:, index] += epsilon
                X_minus[:, index] -= epsilon
                return (self.predict(X_plus) - self.predict(X_minus)) / (2 * epsilon)
            
            # Handle different formats of mfx that might be returned in different versions
            if isinstance(mfx, list):
                # If mfx is a list of arrays (one per variable), extract the one we want
                if len(mfx) > index:
                    return mfx[index] * self.scaling_factor
                else:
                    # Fallback to numerical differentiation if mfx format is unexpected
                    epsilon = 1e-3
                    X_plus = X.copy()
                    X_minus = X.copy()
                    X_plus[:, index] += epsilon
                    X_minus[:, index] -= epsilon
                    return (self.predict(X_plus) - self.predict(X_minus)) / (2 * epsilon)
            elif isinstance(mfx, np.ndarray):
                # If mfx is a 2D array (n_obs, n_vars) or (n_vars, n_obs)
                if len(mfx.shape) == 2:
                    if mfx.shape[0] == X.shape[0]:  # (n_obs, n_vars)
                        return mfx[:, index] * self.scaling_factor
                    elif mfx.shape[1] == X.shape[0]:  # (n_vars, n_obs)
                        return mfx[index, :] * self.scaling_factor
                    else:
                        # Handle case where dimensions don't match
                        return np.full(X.shape[0], np.mean(mfx)) * self.scaling_factor
                else:
                    # If it's a 1D array, assume it's already the derivative we want
                    return mfx * self.scaling_factor
            else:
                # Fallback to numerical differentiation as a last resort
                epsilon = 1e-3
                X_plus = X.copy()
                X_minus = X.copy()
                X_plus[:, index] += epsilon
                X_minus[:, index] -= epsilon
                return (self.predict(X_plus) - self.predict(X_minus)) / (2 * epsilon)
    


class NNRegressionModel(RegressionModel):
    """Fixed Neural network regression model for nonparametric estimation."""
    
    def __init__(self, model, mean, std, scaling_factor, binary_vars, ordinal_vars):
        """Initialize the neural network regression model."""
        super(NNRegressionModel, self).__init__(binary_vars, ordinal_vars)
        self.model = model
        self.mean = mean
        self.std = std
        self.scaling_factor = scaling_factor
        self.bandwidth = None
        
        # Import tensorflow and set device more robustly
        import tensorflow as tf
        self.tf = tf
        
        # More robust device detection
        try:
            gpus = tf.config.list_physical_devices('GPU')
            if gpus:
                # Set memory growth to avoid allocation issues
                for gpu in gpus:
                    tf.config.experimental.set_memory_growth(gpu, True)
                self.use_gpu = True
                print(f"✅ Using GPU: {len(gpus)} GPU(s) available")
            else:
                self.use_gpu = False
                print("💻 Using CPU for computations")
        except Exception as e:
            self.use_gpu = False
            print(f"⚠️ GPU setup failed, using CPU: {e}")
    
    def predict(self, X):
        """Predict the expected value m(x) for given data."""
        try:
            # Convert to tensor with proper device placement
            if self.use_gpu:
                with self.tf.device('/GPU:0'):
                    X_tensor = self.tf.convert_to_tensor(X, dtype=self.tf.float32)
                    predictions = self.model(X_tensor, training=False)
            else:
                X_tensor = self.tf.convert_to_tensor(X, dtype=self.tf.float32)
                predictions = self.model(X_tensor, training=False)
            
            predictions_np = predictions.numpy()
            # Unstandardize and unscale to get back to original scale
            return (predictions_np.reshape(-1) * self.std + self.mean) * self.scaling_factor
            
        except Exception as e:
            warnings.warn(f"Neural network prediction failed: {e}. Using fallback.")
            # Fallback to simple prediction
            return np.ones(len(X)) * self.scaling_factor
    
    def derivative(self, X, index):
        """Calculate the derivative of m(x) with respect to a specific regressor."""
        # For binary variables, use difference instead of derivative
        if index in self.binary_vars:
            X_0 = X.copy()
            X_1 = X.copy()
            X_0[:, index] = 0
            X_1[:, index] = 1
            m_0 = self.predict(X_0)
            m_1 = self.predict(X_1)
            return m_1 - m_0
            
        # For ordinal variables, use finite differences
        elif index in self.ordinal_vars:
            return self._ordinal_derivative(X, index)
        
        # For continuous variables, use automatic differentiation with proper error handling
        else:
            return self._continuous_derivative(X, index)
    
    def _ordinal_derivative(self, X, index):
        """Handle derivative calculation for ordinal variables."""
        unique_values = np.sort(np.unique(X[:, index]))
        
        if len(unique_values) <= 1:
            return np.zeros(len(X))
            
        if len(X) == 1:  # Single point
            current_value = X[0, index]
            idx = np.searchsorted(unique_values, current_value)
            
            if len(unique_values) == 1:
                return np.array([0.0])
            elif idx == 0:
                if len(unique_values) > 1:
                    next_value = unique_values[1]
                    X_next = X.copy()
                    X_next[0, index] = next_value
                    return (self.predict(X_next) - self.predict(X)) / (next_value - current_value)
                else:
                    return np.array([0.0])
            elif idx == len(unique_values) - 1:
                prev_value = unique_values[-2]
                X_prev = X.copy()
                X_prev[0, index] = prev_value
                return (self.predict(X) - self.predict(X_prev)) / (current_value - prev_value)
            else:
                prev_value = unique_values[idx-1]
                next_value = unique_values[idx+1]
                X_prev = X.copy()
                X_next = X.copy()
                X_prev[0, index] = prev_value
                X_next[0, index] = next_value
                return (self.predict(X_next) - self.predict(X_prev)) / (next_value - prev_value)
        else:
            # Multiple points
            derivatives = np.zeros(len(X))
            for i in range(len(X)):
                x_i = X[i:i+1]
                derivatives[i] = self.derivative(x_i, index)[0]
            return derivatives
    
    def _continuous_derivative(self, X, index):
        """Handle derivative calculation for continuous variables with robust automatic differentiation."""
        try:
            # Method 1: Try automatic differentiation with proper device handling
            if self.use_gpu:
                with self.tf.device('/GPU:0'):
                    return self._compute_gradient_gpu(X, index)
            else:
                return self._compute_gradient_cpu(X, index)
                
        except Exception as e:
            warnings.warn(f"Automatic differentiation failed: {e}. Using numerical differentiation.")
            return self._numerical_derivative(X, index)
    
    def _compute_gradient_gpu(self, X, index):
        """Compute gradient using GPU with proper error handling."""
        X_tensor = self.tf.convert_to_tensor(X, dtype=self.tf.float32)
        
        with self.tf.GradientTape(persistent=False) as tape:
            # Create Variable without device attribute access - THIS IS THE FIX
            X_var = self.tf.Variable(X_tensor, trainable=True)
            tape.watch(X_var)
            
            # Compute predictions
            raw_pred = self.model(X_var, training=False)
            # Apply scaling and standardization
            predictions = raw_pred * self.std * self.scaling_factor + self.mean * self.scaling_factor
            
        # Compute gradients
        gradients = tape.gradient(predictions, X_var)
        
        if gradients is None:
            raise ValueError("Gradient computation returned None")
            
        return gradients[:, index].numpy()
    
    def _compute_gradient_cpu(self, X, index):
        """Compute gradient using CPU."""
        X_tensor = self.tf.convert_to_tensor(X, dtype=self.tf.float32)
        
        with self.tf.GradientTape(persistent=False) as tape:
            # Create Variable without accessing device attribute - THIS IS THE FIX
            X_var = self.tf.Variable(X_tensor, trainable=True)
            tape.watch(X_var)
            
            # Compute predictions
            raw_pred = self.model(X_var, training=False)
            # Apply scaling and standardization  
            predictions = raw_pred * self.std * self.scaling_factor + self.mean * self.scaling_factor
            
        # Compute gradients
        gradients = tape.gradient(predictions, X_var)
        
        if gradients is None:
            raise ValueError("Gradient computation returned None")
            
        return gradients[:, index].numpy()
    
    def _numerical_derivative(self, X, index):
        """Fallback numerical differentiation method."""
        epsilon = 1e-5
        X_plus = X.copy()
        X_minus = X.copy()
        X_plus[:, index] += epsilon
        X_minus[:, index] -= epsilon
        
        pred_plus = self.predict(X_plus)
        pred_minus = self.predict(X_minus)
        
        return (pred_plus - pred_minus) / (2 * epsilon)

class BinaryRegressionModel(RegressionModel):
    """Binary regression model for nonparametric estimation.
    
    This class implements a simple model for when the regressor of interest is binary.
    It estimates m(x) = E[exp(u)|X=x] separately for each value of the binary variable.
    """
    
    def __init__(self, eu_0, eu_1, binary_index, scaling_factor, binary_vars, ordinal_vars):
        """Initialize the binary regression model.
        
        Parameters
        ----------
        eu_0 : float
            Expected value of normalized exp(u) when binary variable = 0
        eu_1 : float
            Expected value of normalized exp(u) when binary variable = 1
        binary_index : int
            Index of the binary variable of interest
        scaling_factor : float
            Scaling factor used to normalize the exponentiated residuals (min(exp_residuals))
        binary_vars : array-like
            Indices of binary variables
        ordinal_vars : array-like
            Indices of ordinal variables
        """
        super(BinaryRegressionModel, self).__init__(binary_vars, ordinal_vars)
        self.eu_0 = eu_0
        self.eu_1 = eu_1
        self.binary_index = binary_index
        self.scaling_factor = scaling_factor
        self.bandwidth = None  # Not applicable for binary model
    
    def predict(self, X):
        """Predict the expected value m(x) for given data."""
        # Return predictions scaled back to original scale
        return np.where(X[:, self.binary_index] == 0, 
                       self.eu_0 * self.scaling_factor, 
                       self.eu_1 * self.scaling_factor)
    
    def derivative(self, X, index):
        """Calculate the 'derivative' (difference) for the binary variable."""
        if index != self.binary_index:
            raise ValueError("For binary model, derivative is only defined for the binary variable of interest.")
        return np.ones(len(X)) * (self.eu_1 - self.eu_0) * self.scaling_factor



class MultiBinaryRegressionModel(RegressionModel):
    """Model for multiple binary variables.
    
    This class implements a model for when there are multiple binary variables of interest.
    It estimates m(x) = E[exp(u)|X=x] separately for each value of each binary variable.
    """
    
    def __init__(self, binary_models, scaling_factor, binary_vars, ordinal_vars):
        """Initialize the multi-binary regression model.
        
        Parameters
        ----------
        binary_models : dict
            Dictionary mapping variable indices to tuples of (eu_0, eu_1)
        scaling_factor : float
            Scaling factor used to normalize the exponentiated residuals
        binary_vars : array-like
            Indices of binary variables
        ordinal_vars : array-like
            Indices of ordinal variables
        """
        super(MultiBinaryRegressionModel, self).__init__(binary_vars, ordinal_vars)
        self.binary_models = binary_models
        self.scaling_factor = scaling_factor
        self.bandwidth = None  # Not applicable for binary model
    
    def predict(self, X):
        """Predict the expected value m(x) for given data."""
        # If no binary models, return scaling factor
        if not self.binary_models:
            return np.ones(len(X)) * self.scaling_factor
            
        # Start with array of ones as base prediction
        predictions = np.ones(len(X))
        
        # For the first binary variable model, use it as the base
        first_var_idx = list(self.binary_models.keys())[0]
        eu_0, eu_1 = self.binary_models[first_var_idx]
        x_binary = X[:, first_var_idx]
        predictions = np.where(x_binary == 0, eu_0, eu_1)
        
        # Scale back to original scale
        return predictions * self.scaling_factor
    
    def derivative(self, X, index):
        """Calculate the 'derivative' (difference) for a binary variable."""
        if index not in self.binary_models:
            # If the variable is not in our binary models, return zeros
            return np.zeros(len(X))
            
        eu_0, eu_1 = self.binary_models[index]
        
        # Calculate the derivative as the difference in predictions
        return np.ones(len(X)) * (eu_1 - eu_0) * self.scaling_factor



class OLSRegressionModel(RegressionModel):
    """OLS regression model with polynomial features for nonparametric estimation.
    
    This class implements a polynomial OLS regression model for estimating
    m(x) = E[exp(u)|X=x] and its gradient using numerical differentiation.
    """
    
    def __init__(self, model, poly, scaling_factor, binary_vars, ordinal_vars):
        """Initialize the OLS regression model.
        
        Parameters
        ----------
        model : statsmodels.regression.linear_model.RegressionResults
            The fitted OLS model on polynomial features
        poly : sklearn.preprocessing.PolynomialFeatures
            The polynomial features transformer
        scaling_factor : float
            Scaling factor used to normalize the exponentiated residuals (min(exp_residuals))
        binary_vars : array-like
            Indices of binary variables
        ordinal_vars : array-like
            Indices of ordinal variables
        """
        super(OLSRegressionModel, self).__init__(binary_vars, ordinal_vars)
        self.model = model
        self.poly = poly
        self.scaling_factor = scaling_factor
        self.bandwidth = None  # Not applicable for OLS model
    
    def predict(self, X):
        """Predict the expected value m(x) for given data."""
        X_poly = self.poly.transform(X)
        # Return predictions scaled back to original scale
        return self.model.predict(X_poly) * self.scaling_factor
    

    def derivative(self, X, index):
        """Calculate the derivative of m(x) with respect to a specific regressor using analytical derivatives."""
        # For binary variables, use difference instead of derivative
        if index in self.binary_vars:
            X_0 = X.copy()
            X_1 = X.copy()
            X_0[:, index] = 0
            X_1[:, index] = 1
            m_0 = self.predict(X_0)
            m_1 = self.predict(X_1)
            return m_1 - m_0
            
        # For ordinal variables, use finite differences
        elif index in self.ordinal_vars:
            unique_values = np.sort(np.unique(X[:, index]))
            
            # If there's only one unique value, derivative is zero
            if len(unique_values) <= 1:
                return np.zeros(len(X))
                
            if len(X) == 1:  # If X is a single point
                current_value = X[0, index]
                idx = np.searchsorted(unique_values, current_value)
                
                # Handle edge cases
                if len(unique_values) == 1:
                    return np.array([0.0])
                elif idx == 0:
                    if len(unique_values) > 1:
                        next_value = unique_values[1]
                        X_next = X.copy()
                        X_next[0, index] = next_value
                        return (self.predict(X_next) - self.predict(X)) / (next_value - current_value)
                    else:
                        return np.array([0.0])
                elif idx == len(unique_values) - 1:
                    prev_value = unique_values[-2]
                    X_prev = X.copy()
                    X_prev[0, index] = prev_value
                    return (self.predict(X) - self.predict(X_prev)) / (current_value - prev_value)
                else:
                    prev_value = unique_values[idx-1]
                    next_value = unique_values[idx+1]
                    X_prev = X.copy()
                    X_next = X.copy()
                    X_prev[0, index] = prev_value
                    X_next[0, index] = next_value
                    return (self.predict(X_next) - self.predict(X_prev)) / (next_value - prev_value)
            else:
                # For multiple points, calculate derivative at each point
                derivatives = np.zeros(len(X))
                for i in range(len(X)):
                    x_i = X[i:i+1]
                    derivatives[i] = self.derivative(x_i, index)[0]
                return derivatives
        
        # For continuous variables, use analytical derivative of the polynomial
        else:
            # Ensure X is 2D
            if X.ndim == 1:
                X = X.reshape(1, -1)
            
            # Get the polynomial powers matrix and model coefficients
            powers = self.poly.powers_  # Shape: (n_features, n_input_features)
            coeffs = self.model.params  # Shape: (n_features,)
            
            # Initialize derivative values
            derivatives = np.zeros(X.shape[0])
            
            # Loop through each polynomial feature and compute its derivative
            for i, power_vec in enumerate(powers):
                # Get the power of the variable of interest in this feature
                power_of_interest = power_vec[index]
                
                # If the power is 0, this feature doesn't depend on the variable of interest
                # so its derivative is 0
                if power_of_interest == 0:
                    continue
                    
                # Calculate the derivative coefficient for this feature
                # d/dx_j [c * x_j^k * other_terms] = c * k * x_j^(k-1) * other_terms
                deriv_coeff = power_of_interest * coeffs[i]
                
                # Calculate the value of this derivative term at each X point
                feature_deriv = deriv_coeff * np.ones(X.shape[0])
                
                # Multiply by the appropriate powers of all variables
                for j, power in enumerate(power_vec):
                    if j == index:
                        # For the variable of interest, use power - 1
                        if power > 1:
                            feature_deriv *= X[:, j] ** (power - 1)
                        # If power == 1, x^(1-1) = x^0 = 1, so no multiplication needed
                    else:
                        # For other variables, use the original power
                        if power > 0:
                            feature_deriv *= X[:, j] ** power
                
                derivatives += feature_deriv
            
            # Scale back to original scale (same as in predict method)
            return derivatives * self.scaling_factor


# Alias names for easier use
DRE = DoublyRobustElasticityEstimator
DREER = DoublyRobustElasticityEstimatorResults


# Example usage
if __name__ == "__main__":
    import numpy as np
    import pandas as pd
    import matplotlib.pyplot as plt
    
    # Generate sample data
    np.random.seed(6699)
    n = 5000
    x1 = np.random.normal(5, 1, n)
    x2 = x1 ** np.random.normal(1,1,n)
    
    # Create an exponential model
    y = np.exp(0.5 + 1.2 * x1 + np.random.uniform(-1.5*x1**2, 1.5*x1**2, n))
    
    df = pd.DataFrame({'y': y, 'x1': x1})
    
    # Compare both estimators
    print("="*60)
    print("ESTIMATOR 1 (OLS-based)")
    print("="*60)
    
    dre1 = DRE(df['y'], df[['x1']], interest='x1', estimator_type='ols', 
               kernel_params={'degree': 2})
    results1 = dre1.fit(method='ols', compute_asymptotic_variance=True)
    print(results1.summary())
    
    print("\n" + "="*60)
    print("ESTIMATOR 2 (PPML-based)")
    print("="*60)
    
    dre2 = DRE(df['y'], df[['x1']], interest='x1', estimator_type='ols', 
               kernel_params={'degree': 2})
    results2 = dre2.fit(method='ppml', compute_asymptotic_variance=True)
    print(results2.summary())
    
    # Plot distributions for comparison
    fig, (ax1, ax2) = plt.subplots(1, 2, figsize=(15, 6))
    
    # Estimator 1 distribution
    ax1.hist(results1.estimator_values[0], bins=50, alpha=0.7, density=True, label='Estimator 1')
    ax1.axvline(x=results1.estimate_at_average(0), color='red', linestyle='--', 
               label=f'Est. at Avg: {results1.estimate_at_average(0):.3f}')
    ax1.set_title('Estimator 1 (OLS-based)')
    ax1.set_xlabel('Semi-Elasticity')
    ax1.set_ylabel('Density')
    ax1.legend()
    
    # Estimator 2 distribution
    ax2.hist(results2.estimator_values[0], bins=50, alpha=0.7, density=True, label='Estimator 2')
    ax2.axvline(x=results2.estimate_at_average(0), color='red', linestyle='--', 
               label=f'Est. at Avg: {results2.estimate_at_average(0):.3f}')
    ax2.set_title('Estimator 2 (PPML-based)')
    ax2.set_xlabel('Semi-Elasticity')
    ax2.set_ylabel('Density')
    ax2.legend()
    
    plt.tight_layout()
    plt.show()
    
    # Comparison summary
    print("\n" + "="*60)
    print("COMPARISON SUMMARY")
    print("="*60)
    print(f"Estimator 1 (OLS-based) estimate at average: {results1.estimate_at_average(0):.4f}")
    print(f"Estimator 2 (PPML-based) estimate at average: {results2.estimate_at_average(0):.4f}")
    print(f"Standard OLS estimate: {results1.parametric_results.params[0]:.4f}")
    print(f"Standard PPML estimate: {results2.parametric_results.params[0]:.4f}")
<|MERGE_RESOLUTION|>--- conflicted
+++ resolved
@@ -31,14 +31,7 @@
         return False
 
 
-<<<<<<< HEAD
-        ols_results = sm.WLS(np.log(self.y), self.X, weights=weights).fit(**kwargs)
-        print(f'min resid: {np.min(ols_results.resid)}, max resid: {np.max(ols_results.resid)}, mean resid: {np.mean(ols_results.resid)}, std resid: {np.std(ols_results.resid)}')
-        print(f'OLS model fitted, estimated betahat: {ols_results.params[self.x_index]:.4f}')
-        print('Estimating correction term...please wait')
-=======
 DRE_GPU_AVAILABLE = setup_dre_gpu()
->>>>>>> 63b4693d
 
 def _estimate_single_point_worker(args):
     """Worker function for parallel estimation (must be at module level for pickling)."""
@@ -47,56 +40,12 @@
     return results_obj.estimate_at_point(x_point, variable_idx)
 
 
-<<<<<<< HEAD
-    def _fit_ols_correction(self, ols_results, params_dict):
-        """Fit a polynomial OLS model for the correction term.
-        
-        :param ols_results: Results from the initial OLS model
-        :type ols_results: statsmodels.regression.linear_model.RegressionResults
-        :param params_dict: Dictionary with parameters, including 'degree' for polynomial order
-        :type params_dict: dict
-        :return: Fitted OLS correction model
-        :rtype: OLSCorrectionModel
-        """
-        x_ols_correction = self.X.copy()
-        if self.log_x:
-            x_ols_correction[:, self.x_index] = np.exp(x_ols_correction[:, self.x_index])
-        poly = PolynomialFeatures(degree=params_dict.get('degree', 3), include_bias=False)
-        X_poly = poly.fit_transform(x_ols_correction)
-        eu = np.exp(ols_results.resid)
-        print(f'eu min: {np.min(eu)}, eu max: {np.max(eu)}, eu mean: {np.mean(eu)}, eu std: {np.std(eu)}')
-        print(f'X poly shape: {X_poly.shape}, condition number: {np.linalg.cond(X_poly)}')
-        correction_model = sm.OLS(eu, X_poly).fit()
-        print(correction_model.summary())
-        return OLSCorrectionModel(correction_model, poly)
-
-    def _fit_nn_correction(self, ols_results, params_dict):
-        """Fit a neural network model for the correction term.
-        
-        :param ols_results: Results from the initial OLS model
-        :type ols_results: statsmodels.regression.linear_model.RegressionResults
-        :param params_dict: Dictionary with parameters for the neural network
-        :type params_dict: dict
-        :return: Fitted neural network correction model
-        :rtype: NNCorrectionModel
-        """
-        import tensorflow as tf
-        nn_model = self.make_nn(params_dict)
-        validation_split = params_dict.get('validation_split', 0.2)
-        batch_size = params_dict.get('batch_size', 64)
-        epochs = params_dict.get('epochs', 100)
-        patience = params_dict.get('patience', 10)
-        verbose = params_dict.get('verbose', 1)
-
-        residuals_normalized = (ols_results.resid - np.mean(ols_results.resid)) / np.std(ols_results.resid)
-=======
 class DoublyRobustElasticityEstimator(Model):
     r"""Doubly robust estimator for elasticities and semi-elasticities in log-transformed models.
     
     This class implements two doubly robust estimators that correct for the bias that occurs
     in log-transformed models by estimating the conditional expectation of the
     exponentiated residuals and its gradient.
->>>>>>> 63b4693d
 
     Estimator 1 (OLS-based):
     $$\hat{z_1}(x) = \hat\beta + \dfrac{\hat{m}'(x; \hat\beta)}{\hat{m}(x; \hat\beta)}$$
@@ -260,24 +209,8 @@
         if fe_cols.ndim == 1:
             fe_cols = fe_cols.reshape(-1, 1)
 
-<<<<<<< HEAD
-        :param ols_results: Results from the initial OLS model
-        :type ols_results: statsmodels.regression.linear_model.RegressionResults
-        :param params_dict: Dictionary with parameters for the binary correction model
-        :type params_dict: dict
-        :return: Fitted binary correction model
-        :rtype: BinaryCorrectionModel
-        """
-        # Placeholder for binary correction model fitting logic
-        eu = np.exp(ols_results.resid)
-        X_int = self.X.copy()[:, self.x_index] #NOT IDEAL
-        eu_0 = np.mean(eu[X_int == 0])
-        eu_1 = np.mean(eu[X_int == 1])
-        return BinaryCorrectionModel(eu_0, eu_1)
-=======
         # Create pyhdfe algorithm
         fe_algorithm = pyhdfe.create(fe_cols)
->>>>>>> 63b4693d
 
         # Apply demeaning to both X and y
         if isinstance(self.original_endog, pd.Series) or isinstance(self.original_endog, pd.DataFrame):
@@ -2021,38 +1954,6 @@
     
     def fit(self, X):
         """
-<<<<<<< HEAD
-        delta = np.zeros(X.shape)
-        delta[:, index] = 1e-6
-        eu_new = self.predict(X + delta)
-
-        # Add a small epsilon for numerical stability
-        eu_old = self.predict(X)
-        print(f'number eu old <1e5: {np.sum(eu_old < 1e-5)}')
-        epsilon = 1e-6 # A very small positive number
-        numerator = (eu_new - eu_old) / 1e-6
-        print(f'numerator: min: {np.min(numerator)}, max:{np.max(numerator)}, mean: {np.mean(numerator)}')
-        denominator = np.maximum(eu_old, epsilon)
-        correction_terms = ((eu_new - eu_old) / 1e-6) / denominator
-
-        print(f'corrections: min: {np.min(correction_terms)}, max:{np.max(correction_terms)}, mean: {np.mean(correction_terms)}')
-
-        return  correction_terms
-
-    def elasticity(self, X, index):
-        """Calculate the elasticity of a regressor.
-        
-        :param X: Regressor matrix
-        :type X: numpy.ndarray
-        :param index: Index of the regressor of interest
-        :type index: int
-        :return: Elasticities
-        :rtype: numpy.ndarray
-        """
-        appropriate_x = X.copy()
-        appropriate_x[:, index] = np.exp(appropriate_x[:, index])
-        return self.semi_elasticity(appropriate_x, index) * appropriate_x[:, index]#.reshape(-1,)
-=======
         Interface compatibility method for conditional variance estimation.
         
         This method provides the same interface as KernelReg.fit() for seamless
@@ -2075,7 +1976,6 @@
         
         predictions = self.predict_density(X)
         return (predictions, None)
->>>>>>> 63b4693d
 
 
 class RegressionModel:
